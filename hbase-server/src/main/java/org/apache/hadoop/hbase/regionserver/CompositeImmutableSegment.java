--- conflicted
+++ resolved
@@ -137,17 +137,11 @@
     throw new IllegalStateException("Not supported by CompositeImmutableScanner");
   }
 
-<<<<<<< HEAD
-<<<<<<< HEAD
   @Override
   public long getMinTimestamp(){
     throw new IllegalStateException("Not supported by CompositeImmutableScanner");
   }
 
-=======
->>>>>>> HBASE-17339: Scan-Memory-First Optimization for Get Operations
-=======
->>>>>>> dfbc93a9
   /**
    * Creates the scanner for the given read point
    * @return a scanner for the given read point
