/**
 * Licensed to the Apache Software Foundation (ASF) under one
 * or more contributor license agreements.  See the NOTICE file
 * distributed with this work for additional information
 * regarding copyright ownership.  The ASF licenses this file
 * to you under the Apache License, Version 2.0 (the
 * "License"); you may not use this file except in compliance
 * with the License.  You may obtain a copy of the License at
 *
 *     http://www.apache.org/licenses/LICENSE-2.0
 *
 * Unless required by applicable law or agreed to in writing, software
 * distributed under the License is distributed on an "AS IS" BASIS,
 * WITHOUT WARRANTIES OR CONDITIONS OF ANY KIND, either express or implied.
 * See the License for the specific language governing permissions and
 * limitations under the License.
 */
package org.apache.hadoop.hbase.regionserver;

import com.google.common.annotations.VisibleForTesting;
import com.google.common.base.Optional;
import com.google.common.base.Preconditions;
import com.google.common.collect.Lists;
import com.google.common.collect.Maps;
import com.google.common.io.Closeables;
import com.google.protobuf.ByteString;
import com.google.protobuf.Descriptors;
import com.google.protobuf.Message;
import com.google.protobuf.RpcCallback;
import com.google.protobuf.RpcController;
import com.google.protobuf.Service;
import com.google.protobuf.TextFormat;
import org.apache.commons.logging.Log;
import org.apache.commons.logging.LogFactory;
import org.apache.hadoop.conf.Configuration;
import org.apache.hadoop.fs.FileStatus;
import org.apache.hadoop.fs.FileSystem;
import org.apache.hadoop.fs.Path;
import org.apache.hadoop.hbase.Cell;
import org.apache.hadoop.hbase.CellComparator;
import org.apache.hadoop.hbase.CellScanner;
import org.apache.hadoop.hbase.CellUtil;
import org.apache.hadoop.hbase.CompoundConfiguration;
import org.apache.hadoop.hbase.DoNotRetryIOException;
import org.apache.hadoop.hbase.DroppedSnapshotException;
import org.apache.hadoop.hbase.HBaseConfiguration;
import org.apache.hadoop.hbase.HColumnDescriptor;
import org.apache.hadoop.hbase.HConstants;
import org.apache.hadoop.hbase.HConstants.OperationStatusCode;
import org.apache.hadoop.hbase.HDFSBlocksDistribution;
import org.apache.hadoop.hbase.HRegionInfo;
import org.apache.hadoop.hbase.HTableDescriptor;
import org.apache.hadoop.hbase.KeyValue;
import org.apache.hadoop.hbase.KeyValueUtil;
import org.apache.hadoop.hbase.NamespaceDescriptor;
import org.apache.hadoop.hbase.NotServingRegionException;
import org.apache.hadoop.hbase.RegionTooBusyException;
import org.apache.hadoop.hbase.ShareableMemory;
import org.apache.hadoop.hbase.TableName;
import org.apache.hadoop.hbase.Tag;
import org.apache.hadoop.hbase.TagRewriteCell;
import org.apache.hadoop.hbase.TagType;
import org.apache.hadoop.hbase.UnknownScannerException;
import org.apache.hadoop.hbase.backup.HFileArchiver;
import org.apache.hadoop.hbase.classification.InterfaceAudience;
import org.apache.hadoop.hbase.client.Append;
import org.apache.hadoop.hbase.client.Delete;
import org.apache.hadoop.hbase.client.Durability;
import org.apache.hadoop.hbase.client.Get;
import org.apache.hadoop.hbase.client.Increment;
import org.apache.hadoop.hbase.client.IsolationLevel;
import org.apache.hadoop.hbase.client.Mutation;
import org.apache.hadoop.hbase.client.Put;
import org.apache.hadoop.hbase.client.RegionReplicaUtil;
import org.apache.hadoop.hbase.client.Result;
import org.apache.hadoop.hbase.client.RowMutations;
import org.apache.hadoop.hbase.client.Scan;
import org.apache.hadoop.hbase.conf.ConfigurationManager;
import org.apache.hadoop.hbase.conf.PropagatingConfigurationObserver;
import org.apache.hadoop.hbase.coprocessor.RegionObserver;
import org.apache.hadoop.hbase.errorhandling.ForeignExceptionSnare;
import org.apache.hadoop.hbase.exceptions.FailedSanityCheckException;
import org.apache.hadoop.hbase.exceptions.RegionInRecoveryException;
import org.apache.hadoop.hbase.exceptions.UnknownProtocolException;
import org.apache.hadoop.hbase.filter.ByteArrayComparable;
import org.apache.hadoop.hbase.filter.CompareFilter.CompareOp;
import org.apache.hadoop.hbase.filter.FilterWrapper;
import org.apache.hadoop.hbase.filter.IncompatibleFilterException;
import org.apache.hadoop.hbase.io.HeapSize;
import org.apache.hadoop.hbase.io.TimeRange;
import org.apache.hadoop.hbase.io.hfile.BlockCache;
import org.apache.hadoop.hbase.io.hfile.CacheConfig;
import org.apache.hadoop.hbase.io.hfile.HFile;
import org.apache.hadoop.hbase.ipc.CallerDisconnectedException;
import org.apache.hadoop.hbase.ipc.RpcCallContext;
import org.apache.hadoop.hbase.ipc.RpcServer;
import org.apache.hadoop.hbase.mob.MobUtils;
import org.apache.hadoop.hbase.monitoring.MonitoredTask;
import org.apache.hadoop.hbase.monitoring.TaskMonitor;
import org.apache.hadoop.hbase.protobuf.ProtobufUtil;
import org.apache.hadoop.hbase.protobuf.ResponseConverter;
import org.apache.hadoop.hbase.protobuf.generated.AdminProtos.GetRegionInfoResponse.CompactionState;
import org.apache.hadoop.hbase.protobuf.generated.ClientProtos;
import org.apache.hadoop.hbase.protobuf.generated.ClientProtos.CoprocessorServiceCall;
import org.apache.hadoop.hbase.protobuf.generated.ClusterStatusProtos.RegionLoad;
import org.apache.hadoop.hbase.protobuf.generated.ClusterStatusProtos.StoreSequenceId;
import org.apache.hadoop.hbase.protobuf.generated.HBaseProtos.SnapshotDescription;
import org.apache.hadoop.hbase.protobuf.generated.WALProtos;
import org.apache.hadoop.hbase.protobuf.generated.WALProtos.CompactionDescriptor;
import org.apache.hadoop.hbase.protobuf.generated.WALProtos.FlushDescriptor;
import org.apache.hadoop.hbase.protobuf.generated.WALProtos.FlushDescriptor.FlushAction;
import org.apache.hadoop.hbase.protobuf.generated.WALProtos.FlushDescriptor.StoreFlushDescriptor;
import org.apache.hadoop.hbase.protobuf.generated.WALProtos.RegionEventDescriptor;
import org.apache.hadoop.hbase.protobuf.generated.WALProtos.RegionEventDescriptor.EventType;
import org.apache.hadoop.hbase.protobuf.generated.WALProtos.StoreDescriptor;
import org.apache.hadoop.hbase.regionserver.ScannerContext.LimitScope;
import org.apache.hadoop.hbase.regionserver.ScannerContext.NextState;
import org.apache.hadoop.hbase.regionserver.compactions.CompactionContext;
import org.apache.hadoop.hbase.regionserver.compactions.CompactionThroughputController;
import org.apache.hadoop.hbase.regionserver.compactions.CompactionThroughputControllerFactory;
import org.apache.hadoop.hbase.regionserver.compactions.NoLimitCompactionThroughputController;
import org.apache.hadoop.hbase.regionserver.wal.HLogKey;
import org.apache.hadoop.hbase.regionserver.wal.ReplayHLogKey;
import org.apache.hadoop.hbase.regionserver.wal.WALEdit;
import org.apache.hadoop.hbase.regionserver.wal.WALUtil;
import org.apache.hadoop.hbase.security.User;
import org.apache.hadoop.hbase.snapshot.SnapshotDescriptionUtils;
import org.apache.hadoop.hbase.snapshot.SnapshotManifest;
import org.apache.hadoop.hbase.util.ByteStringer;
import org.apache.hadoop.hbase.util.Bytes;
import org.apache.hadoop.hbase.util.CancelableProgressable;
import org.apache.hadoop.hbase.util.ClassSize;
import org.apache.hadoop.hbase.util.CompressionTest;
import org.apache.hadoop.hbase.util.Counter;
import org.apache.hadoop.hbase.util.EncryptionTest;
import org.apache.hadoop.hbase.util.EnvironmentEdgeManager;
import org.apache.hadoop.hbase.util.FSTableDescriptors;
import org.apache.hadoop.hbase.util.FSUtils;
import org.apache.hadoop.hbase.util.HashedBytes;
import org.apache.hadoop.hbase.util.Pair;
import org.apache.hadoop.hbase.util.ServerRegionReplicaUtil;
import org.apache.hadoop.hbase.util.Threads;
import org.apache.hadoop.hbase.wal.WAL;
import org.apache.hadoop.hbase.wal.WALFactory;
import org.apache.hadoop.hbase.wal.WALKey;
import org.apache.hadoop.hbase.wal.WALSplitter;
import org.apache.hadoop.hbase.wal.WALSplitter.MutationReplay;
import org.apache.hadoop.io.MultipleIOException;
import org.apache.hadoop.util.StringUtils;
import org.apache.htrace.Trace;
import org.apache.htrace.TraceScope;

import java.io.EOFException;
import java.io.FileNotFoundException;
import java.io.IOException;
import java.io.InterruptedIOException;
import java.lang.reflect.Constructor;
import java.text.ParseException;
import java.util.AbstractList;
import java.util.ArrayList;
import java.util.Arrays;
import java.util.Collection;
import java.util.Collections;
import java.util.HashMap;
import java.util.HashSet;
import java.util.Iterator;
import java.util.List;
import java.util.ListIterator;
import java.util.Map;
import java.util.Map.Entry;
import java.util.NavigableMap;
import java.util.NavigableSet;
import java.util.RandomAccess;
import java.util.Set;
import java.util.TreeMap;
import java.util.concurrent.Callable;
import java.util.concurrent.CompletionService;
import java.util.concurrent.ConcurrentHashMap;
import java.util.concurrent.ConcurrentMap;
import java.util.concurrent.ConcurrentSkipListMap;
import java.util.concurrent.ExecutionException;
import java.util.concurrent.ExecutorCompletionService;
import java.util.concurrent.ExecutorService;
import java.util.concurrent.Executors;
import java.util.concurrent.Future;
import java.util.concurrent.FutureTask;
import java.util.concurrent.ThreadFactory;
import java.util.concurrent.ThreadPoolExecutor;
import java.util.concurrent.TimeUnit;
import java.util.concurrent.TimeoutException;
import java.util.concurrent.atomic.AtomicBoolean;
import java.util.concurrent.atomic.AtomicInteger;
import java.util.concurrent.atomic.AtomicLong;
import java.util.concurrent.locks.Lock;
import java.util.concurrent.locks.ReadWriteLock;
import java.util.concurrent.locks.ReentrantReadWriteLock;

@InterfaceAudience.Private
public class HRegion implements HeapSize, PropagatingConfigurationObserver, Region {
  private static final Log LOG = LogFactory.getLog(HRegion.class);

  public static final String LOAD_CFS_ON_DEMAND_CONFIG_KEY =
    "hbase.hregion.scan.loadColumnFamiliesOnDemand";

  /**
   * Longest time we'll wait on a sequenceid.
   * Sequenceid comes up out of the WAL subsystem. WAL subsystem can go bad or a test might use
   * it without cleaning up previous usage properly; generally, a WAL roll is needed. The timeout
   * is for a latch in WALKey. There is no global accounting of outstanding WALKeys; intentionally
   * to avoid contention, but it makes it so if an abort or problem, we could be stuck waiting
   * on the WALKey latch. Revisit.
   */
  private final int maxWaitForSeqId;
  private static final String MAX_WAIT_FOR_SEQ_ID_KEY = "hbase.hregion.max.wait.for.sequenceid.ms";
  private static final int DEFAULT_MAX_WAIT_FOR_SEQ_ID = 30000;

  /**
   * This is the global default value for durability. All tables/mutations not
   * defining a durability or using USE_DEFAULT will default to this value.
   */
  private static final Durability DEFAULT_DURABILITY = Durability.SYNC_WAL;

  final AtomicBoolean closed = new AtomicBoolean(false);

  /* Closing can take some time; use the closing flag if there is stuff we don't
   * want to do while in closing state; e.g. like offer this region up to the
   * master as a region to close if the carrying regionserver is overloaded.
   * Once set, it is never cleared.
   */
  final AtomicBoolean closing = new AtomicBoolean(false);

  /**
   * The max sequence id of flushed data on this region. There is no edit in memory that is
   * less that this sequence id.
   */
  private volatile long maxFlushedSeqId = HConstants.NO_SEQNUM;

  /**
   * Record the sequence id of last flush operation. Can be in advance of
   * {@link #maxFlushedSeqId} when flushing a single column family. In this case,
   * {@link #maxFlushedSeqId} will be older than the oldest edit in memory.
   */
  private volatile long lastFlushOpSeqId = HConstants.NO_SEQNUM;

  /**
   * The sequence id of the last replayed open region event from the primary region. This is used
   * to skip entries before this due to the possibility of replay edits coming out of order from
   * replication.
   */
  protected volatile long lastReplayedOpenRegionSeqId = -1L;
  protected volatile long lastReplayedCompactionSeqId = -1L;

  //////////////////////////////////////////////////////////////////////////////
  // Members
  //////////////////////////////////////////////////////////////////////////////

  // map from a locked row to the context for that lock including:
  // - CountDownLatch for threads waiting on that row
  // - the thread that owns the lock (allow reentrancy)
  // - reference count of (reentrant) locks held by the thread
  // - the row itself
  private final ConcurrentHashMap<HashedBytes, RowLockContext> lockedRows =
      new ConcurrentHashMap<HashedBytes, RowLockContext>();

  protected final Map<byte[], Store> stores = new ConcurrentSkipListMap<byte[], Store>(
      Bytes.BYTES_RAWCOMPARATOR);

  // TODO: account for each registered handler in HeapSize computation
  private Map<String, Service> coprocessorServiceHandlers = Maps.newHashMap();

<<<<<<< HEAD
  private final AtomicLong memstoreActiveSize = new AtomicLong(0); // size of active set in memstore
  // size of overflow memstore segments, e.g., in compaction pipeline
  private final AtomicLong memstoreOverflowSize = new AtomicLong(0);
=======
  // size of active set in memstore
  private final AtomicLong memstoreActiveSize = new AtomicLong(0);
  // size of overflow memstore segments, e.g., in compaction pipeline
  private final AtomicLong memstoreOverflowSize = new AtomicLong(0);

>>>>>>> c6174050
  // Debug possible data loss due to WAL off
  final Counter numMutationsWithoutWAL = new Counter();
  final Counter dataInMemoryWithoutWAL = new Counter();

  // Debug why CAS operations are taking a while.
  final Counter checkAndMutateChecksPassed = new Counter();
  final Counter checkAndMutateChecksFailed = new Counter();

  //Number of requests
  final Counter readRequestsCount = new Counter();
  final Counter writeRequestsCount = new Counter();

  // Number of requests blocked by memstore size.
  private final Counter blockedRequestsCount = new Counter();

  // Compaction counters
  final AtomicLong compactionsFinished = new AtomicLong(0L);
  final AtomicLong compactionNumFilesCompacted = new AtomicLong(0L);
  final AtomicLong compactionNumBytesCompacted = new AtomicLong(0L);

  private final WAL wal;
  private final HRegionFileSystem fs;
  protected final Configuration conf;
  private final Configuration baseConf;
  private final int rowLockWaitDuration;
  static final int DEFAULT_ROWLOCK_WAIT_DURATION = 30000;

  // The internal wait duration to acquire a lock before read/update
  // from the region. It is not per row. The purpose of this wait time
  // is to avoid waiting a long time while the region is busy, so that
  // we can release the IPC handler soon enough to improve the
  // availability of the region server. It can be adjusted by
  // tuning configuration "hbase.busy.wait.duration".
  final long busyWaitDuration;
  static final long DEFAULT_BUSY_WAIT_DURATION = HConstants.DEFAULT_HBASE_RPC_TIMEOUT;

  // If updating multiple rows in one call, wait longer,
  // i.e. waiting for busyWaitDuration * # of rows. However,
  // we can limit the max multiplier.
  final int maxBusyWaitMultiplier;

  // Max busy wait duration. There is no point to wait longer than the RPC
  // purge timeout, when a RPC call will be terminated by the RPC engine.
  final long maxBusyWaitDuration;

  // negative number indicates infinite timeout
  static final long DEFAULT_ROW_PROCESSOR_TIMEOUT = 60 * 1000L;
  final ExecutorService rowProcessorExecutor = Executors.newCachedThreadPool();

  private final ConcurrentHashMap<RegionScanner, Long> scannerReadPoints;

  /**
   * The sequence ID that was encountered when this region was opened.
   */
  private long openSeqNum = HConstants.NO_SEQNUM;

  /**
   * The default setting for whether to enable on-demand CF loading for
   * scan requests to this region. Requests can override it.
   */
  private boolean isLoadingCfsOnDemandDefault = false;

  private final AtomicInteger majorInProgress = new AtomicInteger(0);
  private final AtomicInteger minorInProgress = new AtomicInteger(0);

  //
  // Context: During replay we want to ensure that we do not lose any data. So, we
  // have to be conservative in how we replay wals. For each store, we calculate
  // the maxSeqId up to which the store was flushed. And, skip the edits which
  // are equal to or lower than maxSeqId for each store.
  // The following map is populated when opening the region
  Map<byte[], Long> maxSeqIdInStores = new TreeMap<byte[], Long>(Bytes.BYTES_COMPARATOR);

  /** Saved state from replaying prepare flush cache */
  private PrepareFlushResult prepareFlushResult = null;

  /**
   * Config setting for whether to allow writes when a region is in recovering or not.
   */
  private boolean disallowWritesInRecovering = false;

  // when a region is in recovering state, it can only accept writes not reads
  private volatile boolean recovering = false;

  private volatile Optional<ConfigurationManager> configurationManager;

  /**
   * @return The smallest mvcc readPoint across all the scanners in this
   * region. Writes older than this readPoint, are included in every
   * read operation.
   */
  public long getSmallestReadPoint() {
    long minimumReadPoint;
    // We need to ensure that while we are calculating the smallestReadPoint
    // no new RegionScanners can grab a readPoint that we are unaware of.
    // We achieve this by synchronizing on the scannerReadPoints object.
    synchronized(scannerReadPoints) {
      minimumReadPoint = mvcc.getReadPoint();

      for (Long readPoint: this.scannerReadPoints.values()) {
        if (readPoint < minimumReadPoint) {
          minimumReadPoint = readPoint;
        }
      }
    }
    return minimumReadPoint;
  }

  /*
   * Data structure of write state flags used coordinating flushes,
   * compactions and closes.
   */
  static class WriteState {
    // Set while a memstore flush is happening.
    volatile boolean flushing = false;
    // Set when a flush has been requested.
    volatile boolean flushRequested = false;
    // Number of compactions running.
    volatile int compacting = 0;
    // Gets set in close. If set, cannot compact or flush again.
    volatile boolean writesEnabled = true;
    // Set if region is read-only
    volatile boolean readOnly = false;
    // whether the reads are enabled. This is different than readOnly, because readOnly is
    // static in the lifetime of the region, while readsEnabled is dynamic
    volatile boolean readsEnabled = true;

    /**
     * Set flags that make this region read-only.
     *
     * @param onOff flip value for region r/o setting
     */
    synchronized void setReadOnly(final boolean onOff) {
      this.writesEnabled = !onOff;
      this.readOnly = onOff;
    }

    boolean isReadOnly() {
      return this.readOnly;
    }

    boolean isFlushRequested() {
      return this.flushRequested;
    }

    void setReadsEnabled(boolean readsEnabled) {
      this.readsEnabled = readsEnabled;
    }

    static final long HEAP_SIZE = ClassSize.align(
        ClassSize.OBJECT + 5 * Bytes.SIZEOF_BOOLEAN);
  }

  /**
   * Objects from this class are created when flushing to describe all the different states that
   * that method ends up in. The Result enum describes those states. The sequence id should only
   * be specified if the flush was successful, and the failure message should only be specified
   * if it didn't flush.
   */
  public static class FlushResultImpl implements FlushResult {
    final Result result;
    final String failureReason;
    final long flushSequenceId;
    final boolean wroteFlushWalMarker;

    /**
     * Convenience constructor to use when the flush is successful, the failure message is set to
     * null.
     * @param result Expecting FLUSHED_NO_COMPACTION_NEEDED or FLUSHED_COMPACTION_NEEDED.
     * @param flushSequenceId Generated sequence id that comes right after the edits in the
     *                        memstores.
     */
    FlushResultImpl(Result result, long flushSequenceId) {
      this(result, flushSequenceId, null, false);
      assert result == Result.FLUSHED_NO_COMPACTION_NEEDED || result == Result
          .FLUSHED_COMPACTION_NEEDED;
    }

    /**
     * Convenience constructor to use when we cannot flush.
     * @param result Expecting CANNOT_FLUSH_MEMSTORE_EMPTY or CANNOT_FLUSH.
     * @param failureReason Reason why we couldn't flush.
     */
    FlushResultImpl(Result result, String failureReason, boolean wroteFlushMarker) {
      this(result, -1, failureReason, wroteFlushMarker);
      assert result == Result.CANNOT_FLUSH_MEMSTORE_EMPTY || result == Result.CANNOT_FLUSH;
    }

    /**
     * Constructor with all the parameters.
     * @param result Any of the Result.
     * @param flushSequenceId Generated sequence id if the memstores were flushed else -1.
     * @param failureReason Reason why we couldn't flush, or null.
     */
    FlushResultImpl(Result result, long flushSequenceId, String failureReason,
      boolean wroteFlushMarker) {
      this.result = result;
      this.flushSequenceId = flushSequenceId;
      this.failureReason = failureReason;
      this.wroteFlushWalMarker = wroteFlushMarker;
    }

    /**
     * Convenience method, the equivalent of checking if result is
     * FLUSHED_NO_COMPACTION_NEEDED or FLUSHED_NO_COMPACTION_NEEDED.
     * @return true if the memstores were flushed, else false.
     */
    @Override
    public boolean isFlushSucceeded() {
      return result == Result.FLUSHED_NO_COMPACTION_NEEDED || result == Result
          .FLUSHED_COMPACTION_NEEDED;
    }

    /**
     * Convenience method, the equivalent of checking if result is FLUSHED_COMPACTION_NEEDED.
     * @return True if the flush requested a compaction, else false (doesn't even mean it flushed).
     */
    @Override
    public boolean isCompactionNeeded() {
      return result == Result.FLUSHED_COMPACTION_NEEDED;
    }

    @Override
    public String toString() {
      return new StringBuilder()
        .append("flush result:").append(result).append(", ")
        .append("failureReason:").append(failureReason).append(",")
        .append("flush seq id").append(flushSequenceId).toString();
    }

    @Override
    public Result getResult() {
      return result;
    }
  }

  /** A result object from prepare flush cache stage */
  @VisibleForTesting
  static class PrepareFlushResult {
    final FlushResult result; // indicating a failure result from prepare
    final TreeMap<byte[], StoreFlushContext> storeFlushCtxs;
    final TreeMap<byte[], List<Path>> committedFiles;
    final TreeMap<byte[], Long> storeFlushableSize;
    final long startTime;
    final long flushOpSeqId;
    final long flushedSeqId;
    final long totalFlushableSize;

    /** Constructs an early exit case */
    PrepareFlushResult(FlushResult result, long flushSeqId) {
      this(result, null, null, null, Math.max(0, flushSeqId), 0, 0, 0);
    }

    /** Constructs a successful prepare flush result */
    PrepareFlushResult(
      TreeMap<byte[], StoreFlushContext> storeFlushCtxs,
      TreeMap<byte[], List<Path>> committedFiles,
      TreeMap<byte[], Long> storeFlushableSize, long startTime, long flushSeqId,
      long flushedSeqId, long totalFlushableSize) {
      this(null, storeFlushCtxs, committedFiles, storeFlushableSize, startTime,
        flushSeqId, flushedSeqId, totalFlushableSize);
    }

    private PrepareFlushResult(
      FlushResult result,
      TreeMap<byte[], StoreFlushContext> storeFlushCtxs,
      TreeMap<byte[], List<Path>> committedFiles,
      TreeMap<byte[], Long> storeFlushableSize, long startTime, long flushSeqId,
      long flushedSeqId, long totalFlushableSize) {
      this.result = result;
      this.storeFlushCtxs = storeFlushCtxs;
      this.committedFiles = committedFiles;
      this.storeFlushableSize = storeFlushableSize;
      this.startTime = startTime;
      this.flushOpSeqId = flushSeqId;
      this.flushedSeqId = flushedSeqId;
      this.totalFlushableSize = totalFlushableSize;
    }

    public FlushResult getResult() {
      return this.result;
    }
  }

  final WriteState writestate = new WriteState();

  long memstoreFlushSize;
  final long timestampSlop;
  final long rowProcessorTimeout;

  // Last flush time for each Store. Useful when we are flushing for each column
  private final ConcurrentMap<Store, Long> lastStoreFlushTimeMap =
      new ConcurrentHashMap<Store, Long>();

  final RegionServerServices rsServices;
  private RegionServerAccounting rsAccounting;
  private long flushCheckInterval;
  // flushPerChanges is to prevent too many changes in memstore
  private long flushPerChanges;
  // force flush size is set to be the average of flush size and blocking size
  private long memStoreForceFlushSize;
  private long blockingMemStoreSize;
  final long threadWakeFrequency;
  // Used to guard closes
  final ReentrantReadWriteLock lock = new ReentrantReadWriteLock();

  // Stop updates lock
  private final ReentrantReadWriteLock updatesLock = new ReentrantReadWriteLock();
  private boolean splitRequest;
  private byte[] explicitSplitPoint = null;

  private final MultiVersionConcurrencyControl mvcc = new MultiVersionConcurrencyControl();

  // Coprocessor host
  private RegionCoprocessorHost coprocessorHost;

  private HTableDescriptor htableDescriptor = null;
  private RegionSplitPolicy splitPolicy;
  private FlushPolicy flushPolicy;

  private final MetricsRegion metricsRegion;
  private final MetricsRegionWrapperImpl metricsRegionWrapper;
  private final Durability durability;
  private final boolean regionStatsEnabled;

  /**
   * HRegion constructor. This constructor should only be used for testing and
   * extensions.  Instances of HRegion should be instantiated with the
   * {@link HRegion#createHRegion} or {@link HRegion#openHRegion} method.
   *
   * @param tableDir qualified path of directory where region should be located,
   * usually the table directory.
   * @param wal The WAL is the outbound log for any updates to the HRegion
   * The wal file is a logfile from the previous execution that's
   * custom-computed for this HRegion. The HRegionServer computes and sorts the
   * appropriate wal info for this HRegion. If there is a previous wal file
   * (implying that the HRegion has been written-to before), then read it from
   * the supplied path.
   * @param fs is the filesystem.
   * @param confParam is global configuration settings.
   * @param regionInfo - HRegionInfo that describes the region
   * is new), then read them from the supplied path.
   * @param htd the table descriptor
   * @param rsServices reference to {@link RegionServerServices} or null
   * @deprecated Use other constructors.
   */
  @Deprecated
  @VisibleForTesting
  public HRegion(final Path tableDir, final WAL wal, final FileSystem fs,
      final Configuration confParam, final HRegionInfo regionInfo,
      final HTableDescriptor htd, final RegionServerServices rsServices) {
    this(new HRegionFileSystem(confParam, fs, tableDir, regionInfo),
      wal, confParam, htd, rsServices);
  }

  /**
   * HRegion constructor. This constructor should only be used for testing and
   * extensions.  Instances of HRegion should be instantiated with the
   * {@link HRegion#createHRegion} or {@link HRegion#openHRegion} method.
   *
   * @param fs is the filesystem.
   * @param wal The WAL is the outbound log for any updates to the HRegion
   * The wal file is a logfile from the previous execution that's
   * custom-computed for this HRegion. The HRegionServer computes and sorts the
   * appropriate wal info for this HRegion. If there is a previous wal file
   * (implying that the HRegion has been written-to before), then read it from
   * the supplied path.
   * @param confParam is global configuration settings.
   * @param htd the table descriptor
   * @param rsServices reference to {@link RegionServerServices} or null
   */
  public HRegion(final HRegionFileSystem fs, final WAL wal, final Configuration confParam,
      final HTableDescriptor htd, final RegionServerServices rsServices) {
    if (htd == null) {
      throw new IllegalArgumentException("Need table descriptor");
    }

    if (confParam instanceof CompoundConfiguration) {
      throw new IllegalArgumentException("Need original base configuration");
    }

    this.wal = wal;
    this.fs = fs;

    // 'conf' renamed to 'confParam' b/c we use this.conf in the constructor
    this.baseConf = confParam;
    this.conf = new CompoundConfiguration()
      .add(confParam)
      .addStringMap(htd.getConfiguration())
      .addBytesMap(htd.getValues());
    this.flushCheckInterval = conf.getInt(MEMSTORE_PERIODIC_FLUSH_INTERVAL,
        DEFAULT_CACHE_FLUSH_INTERVAL);
    this.flushPerChanges = conf.getLong(MEMSTORE_FLUSH_PER_CHANGES, DEFAULT_FLUSH_PER_CHANGES);
    if (this.flushPerChanges > MAX_FLUSH_PER_CHANGES) {
      throw new IllegalArgumentException(MEMSTORE_FLUSH_PER_CHANGES + " can not exceed "
          + MAX_FLUSH_PER_CHANGES);
    }
    this.rowLockWaitDuration = conf.getInt("hbase.rowlock.wait.duration",
                    DEFAULT_ROWLOCK_WAIT_DURATION);

    this.maxWaitForSeqId = conf.getInt(MAX_WAIT_FOR_SEQ_ID_KEY, DEFAULT_MAX_WAIT_FOR_SEQ_ID);
    this.isLoadingCfsOnDemandDefault = conf.getBoolean(LOAD_CFS_ON_DEMAND_CONFIG_KEY, true);
    this.htableDescriptor = htd;
    this.rsServices = rsServices;
    this.threadWakeFrequency = conf.getLong(HConstants.THREAD_WAKE_FREQUENCY, 10 * 1000);
    setHTableSpecificConf();
    this.scannerReadPoints = new ConcurrentHashMap<RegionScanner, Long>();

    this.busyWaitDuration = conf.getLong(
      "hbase.busy.wait.duration", DEFAULT_BUSY_WAIT_DURATION);
    this.maxBusyWaitMultiplier = conf.getInt("hbase.busy.wait.multiplier.max", 2);
    if (busyWaitDuration * maxBusyWaitMultiplier <= 0L) {
      throw new IllegalArgumentException("Invalid hbase.busy.wait.duration ("
        + busyWaitDuration + ") or hbase.busy.wait.multiplier.max ("
        + maxBusyWaitMultiplier + "). Their product should be positive");
    }
    this.maxBusyWaitDuration = conf.getLong("hbase.ipc.client.call.purge.timeout",
      2 * HConstants.DEFAULT_HBASE_RPC_TIMEOUT);

    /*
     * timestamp.slop provides a server-side constraint on the timestamp. This
     * assumes that you base your TS around currentTimeMillis(). In this case,
     * throw an error to the user if the user-specified TS is newer than now +
     * slop. LATEST_TIMESTAMP == don't use this functionality
     */
    this.timestampSlop = conf.getLong(
        "hbase.hregion.keyvalue.timestamp.slop.millisecs",
        HConstants.LATEST_TIMESTAMP);

    /**
     * Timeout for the process time in processRowsWithLocks().
     * Use -1 to switch off time bound.
     */
    this.rowProcessorTimeout = conf.getLong(
        "hbase.hregion.row.processor.timeout", DEFAULT_ROW_PROCESSOR_TIMEOUT);
    this.durability = htd.getDurability() == Durability.USE_DEFAULT
        ? DEFAULT_DURABILITY
        : htd.getDurability();
    if (rsServices != null) {
      this.rsAccounting = this.rsServices.getRegionServerAccounting();
      // don't initialize coprocessors if not running within a regionserver
      // TODO: revisit if coprocessors should load in other cases
      this.coprocessorHost = new RegionCoprocessorHost(this, rsServices, conf);
      this.metricsRegionWrapper = new MetricsRegionWrapperImpl(this);
      this.metricsRegion = new MetricsRegion(this.metricsRegionWrapper);

      Map<String, Region> recoveringRegions = rsServices.getRecoveringRegions();
      String encodedName = getRegionInfo().getEncodedName();
      if (recoveringRegions != null && recoveringRegions.containsKey(encodedName)) {
        this.recovering = true;
        recoveringRegions.put(encodedName, this);
      }
    } else {
      this.metricsRegionWrapper = null;
      this.metricsRegion = null;
    }
    if (LOG.isDebugEnabled()) {
      // Write out region name as string and its encoded name.
      LOG.debug("Instantiated " + this);
    }

    // by default, we allow writes against a region when it's in recovering
    this.disallowWritesInRecovering =
        conf.getBoolean(HConstants.DISALLOW_WRITES_IN_RECOVERING,
          HConstants.DEFAULT_DISALLOW_WRITES_IN_RECOVERING_CONFIG);
    configurationManager = Optional.absent();

    // disable stats tracking system tables, but check the config for everything else
    this.regionStatsEnabled = htd.getTableName().getNamespaceAsString().equals(
        NamespaceDescriptor.SYSTEM_NAMESPACE_NAME_STR) ?
          false :
          conf.getBoolean(HConstants.ENABLE_CLIENT_BACKPRESSURE,
              HConstants.DEFAULT_ENABLE_CLIENT_BACKPRESSURE);
  }

  void setHTableSpecificConf() {
    if (this.htableDescriptor == null) return;
    long flushSize = this.htableDescriptor.getMemStoreFlushSize();

    if (flushSize <= 0) {
      flushSize = conf.getLong(HConstants.HREGION_MEMSTORE_FLUSH_SIZE,
        HTableDescriptor.DEFAULT_MEMSTORE_FLUSH_SIZE);
    }
    this.memstoreFlushSize = flushSize;
    this.blockingMemStoreSize = this.memstoreFlushSize *
        conf.getLong(HConstants.HREGION_MEMSTORE_BLOCK_MULTIPLIER,
                HConstants.DEFAULT_HREGION_MEMSTORE_BLOCK_MULTIPLIER);
    // set force flush size to be between flush size and blocking size
    this.memStoreForceFlushSize = (this.memstoreFlushSize + this.blockingMemStoreSize) / 2;
  }

  /**
   * Initialize this region.
   * Used only by tests and SplitTransaction to reopen the region.
   * You should use createHRegion() or openHRegion()
   * @return What the next sequence (edit) id should be.
   * @throws IOException e
   * @deprecated use HRegion.createHRegion() or HRegion.openHRegion()
   */
  @Deprecated
  public long initialize() throws IOException {
    return initialize(null);
  }

  /**
   * Initialize this region.
   *
   * @param reporter Tickle every so often if initialize is taking a while.
   * @return What the next sequence (edit) id should be.
   * @throws IOException e
   */
  private long initialize(final CancelableProgressable reporter) throws IOException {
    MonitoredTask status = TaskMonitor.get().createStatus("Initializing region " + this);
    long nextSeqId = -1;
    try {
      nextSeqId = initializeRegionInternals(reporter, status);
      return nextSeqId;
    } finally {
      // nextSeqid will be -1 if the initialization fails.
      // At least it will be 0 otherwise.
      if (nextSeqId == -1) {
        status.abort("Exception during region " + getRegionInfo().getRegionNameAsString() +
          " initialization.");
      }
    }
  }

  private long initializeRegionInternals(final CancelableProgressable reporter,
      final MonitoredTask status) throws IOException {
    if (coprocessorHost != null) {
      status.setStatus("Running coprocessor pre-open hook");
      coprocessorHost.preOpen();
    }

    // Write HRI to a file in case we need to recover hbase:meta
    status.setStatus("Writing region info on filesystem");
    fs.checkRegionInfoOnFilesystem();

    // Initialize all the HStores
    status.setStatus("Initializing all the Stores");
    long maxSeqId = initializeStores(reporter, status);
    this.mvcc.advanceTo(maxSeqId);
    if (ServerRegionReplicaUtil.shouldReplayRecoveredEdits(this)) {
      // Recover any edits if available.
      maxSeqId = Math.max(maxSeqId,
        replayRecoveredEditsIfAny(this.fs.getRegionDir(), maxSeqIdInStores, reporter, status));
      // Make sure mvcc is up to max.
      this.mvcc.advanceTo(maxSeqId);
    }
    this.lastReplayedOpenRegionSeqId = maxSeqId;

    this.writestate.setReadOnly(ServerRegionReplicaUtil.isReadOnly(this));
    this.writestate.flushRequested = false;
    this.writestate.compacting = 0;

    if (this.writestate.writesEnabled) {
      // Remove temporary data left over from old regions
      status.setStatus("Cleaning up temporary data from old regions");
      fs.cleanupTempDir();
    }

    if (this.writestate.writesEnabled) {
      status.setStatus("Cleaning up detritus from prior splits");
      // Get rid of any splits or merges that were lost in-progress.  Clean out
      // these directories here on open.  We may be opening a region that was
      // being split but we crashed in the middle of it all.
      fs.cleanupAnySplitDetritus();
      fs.cleanupMergesDir();
    }

    // Initialize split policy
    this.splitPolicy = RegionSplitPolicy.create(this, conf);

    // Initialize flush policy
    this.flushPolicy = FlushPolicyFactory.create(this, conf);

    long lastFlushTime = EnvironmentEdgeManager.currentTime();
    for (Store store: stores.values()) {
      this.lastStoreFlushTimeMap.put(store, lastFlushTime);
    }

    // Use maximum of log sequenceid or that which was found in stores
    // (particularly if no recovered edits, seqid will be -1).
    long nextSeqid = maxSeqId;

    // In distributedLogReplay mode, we don't know the last change sequence number because region
    // is opened before recovery completes. So we add a safety bumper to avoid new sequence number
    // overlaps used sequence numbers
    if (this.writestate.writesEnabled) {
      nextSeqid = WALSplitter.writeRegionSequenceIdFile(this.fs.getFileSystem(), this.fs
          .getRegionDir(), nextSeqid, (this.recovering ? (this.flushPerChanges + 10000000) : 1));
    } else {
      nextSeqid++;
    }

    LOG.info("Onlined " + this.getRegionInfo().getShortNameToLog() +
      "; next sequenceid=" + nextSeqid);

    // A region can be reopened if failed a split; reset flags
    this.closing.set(false);
    this.closed.set(false);

    if (coprocessorHost != null) {
      status.setStatus("Running coprocessor post-open hooks");
      coprocessorHost.postOpen();
    }

    status.markComplete("Region opened successfully");
    return nextSeqid;
  }

  /**
   * Open all Stores.
   * @param reporter
   * @param status
   * @return Highest sequenceId found out in a Store.
   * @throws IOException
   */
  private long initializeStores(final CancelableProgressable reporter, MonitoredTask status)
  throws IOException {
    // Load in all the HStores.

    long maxSeqId = -1;
    // initialized to -1 so that we pick up MemstoreTS from column families
    long maxMemstoreTS = -1;

    if (!htableDescriptor.getFamilies().isEmpty()) {
      // initialize the thread pool for opening stores in parallel.
      ThreadPoolExecutor storeOpenerThreadPool =
        getStoreOpenAndCloseThreadPool("StoreOpener-" + this.getRegionInfo().getShortNameToLog());
      CompletionService<HStore> completionService =
        new ExecutorCompletionService<HStore>(storeOpenerThreadPool);

      // initialize each store in parallel
      for (final HColumnDescriptor family : htableDescriptor.getFamilies()) {
        status.setStatus("Instantiating store for column family " + family);
        completionService.submit(new Callable<HStore>() {
          @Override
          public HStore call() throws IOException {
            return instantiateHStore(family);
          }
        });
      }
      boolean allStoresOpened = false;
      try {
        for (int i = 0; i < htableDescriptor.getFamilies().size(); i++) {
          Future<HStore> future = completionService.take();
          HStore store = future.get();
          this.stores.put(store.getFamily().getName(), store);

          long storeMaxSequenceId = store.getMaxSequenceId();
          maxSeqIdInStores.put(store.getColumnFamilyName().getBytes(),
              storeMaxSequenceId);
          if (maxSeqId == -1 || storeMaxSequenceId > maxSeqId) {
            maxSeqId = storeMaxSequenceId;
          }
          long maxStoreMemstoreTS = store.getMaxMemstoreTS();
          if (maxStoreMemstoreTS > maxMemstoreTS) {
            maxMemstoreTS = maxStoreMemstoreTS;
          }
        }
        allStoresOpened = true;
      } catch (InterruptedException e) {
        throw (InterruptedIOException)new InterruptedIOException().initCause(e);
      } catch (ExecutionException e) {
        throw new IOException(e.getCause());
      } finally {
        storeOpenerThreadPool.shutdownNow();
        if (!allStoresOpened) {
          // something went wrong, close all opened stores
          LOG.error("Could not initialize all stores for the region=" + this);
          for (Store store : this.stores.values()) {
            try {
              store.close();
            } catch (IOException e) {
              LOG.warn(e.getMessage());
            }
          }
        }
      }
    }
    return Math.max(maxSeqId, maxMemstoreTS + 1);
  }

  private void initializeWarmup(final CancelableProgressable reporter) throws IOException {
    MonitoredTask status = TaskMonitor.get().createStatus("Initializing region " + this);

    // Initialize all the HStores
    status.setStatus("Warming up all the Stores");
    initializeStores(reporter, status);
  }

  private void writeRegionOpenMarker(WAL wal, long openSeqId) throws IOException {
    Map<byte[], List<Path>> storeFiles = new TreeMap<byte[], List<Path>>(Bytes.BYTES_COMPARATOR);
    for (Store store: getStores()) {
      ArrayList<Path> storeFileNames = new ArrayList<Path>();
      for (StoreFile storeFile: store.getStorefiles()) {
        storeFileNames.add(storeFile.getPath());
      }
      storeFiles.put(store.getFamily().getName(), storeFileNames);
    }

    RegionEventDescriptor regionOpenDesc = ProtobufUtil.toRegionEventDescriptor(
      RegionEventDescriptor.EventType.REGION_OPEN, getRegionInfo(), openSeqId,
      getRegionServerServices().getServerName(), storeFiles);
    WALUtil.writeRegionEventMarker(wal, getTableDesc(), getRegionInfo(), regionOpenDesc, mvcc);
  }

  private void writeRegionCloseMarker(WAL wal) throws IOException {
    Map<byte[], List<Path>> storeFiles = new TreeMap<byte[], List<Path>>(Bytes.BYTES_COMPARATOR);
    for (Store store: getStores()) {
      ArrayList<Path> storeFileNames = new ArrayList<Path>();
      for (StoreFile storeFile: store.getStorefiles()) {
        storeFileNames.add(storeFile.getPath());
      }
      storeFiles.put(store.getFamily().getName(), storeFileNames);
    }

    RegionEventDescriptor regionEventDesc = ProtobufUtil.toRegionEventDescriptor(
      RegionEventDescriptor.EventType.REGION_CLOSE, getRegionInfo(), mvcc.getReadPoint(),
      getRegionServerServices().getServerName(), storeFiles);
    WALUtil.writeRegionEventMarker(wal, getTableDesc(), getRegionInfo(), regionEventDesc, mvcc);

    // Store SeqId in HDFS when a region closes
    // checking region folder exists is due to many tests which delete the table folder while a
    // table is still online
    if (this.fs.getFileSystem().exists(this.fs.getRegionDir())) {
      WALSplitter.writeRegionSequenceIdFile(this.fs.getFileSystem(), this.fs.getRegionDir(),
        mvcc.getReadPoint(), 0);
    }
  }

  /**
   * @return True if this region has references.
   */
  public boolean hasReferences() {
    for (Store store : this.stores.values()) {
      if (store.hasReferences()) return true;
    }
    return false;
  }

  /* The updatesLock interface required to let the CompactingMemStore
  * to lock the updatesLock for the in-memory flush */
  public void lockUpdatesExcl() {
    this.updatesLock.writeLock().lock();
  }

  /* The updatesLock interface required to let the CompactingMemStore
  * to unlock the updatesLock for the in-memory flush */
  public void unlockUpdatesExcl() {
    this.updatesLock.writeLock().unlock();
  }

  @Override
  public HDFSBlocksDistribution getHDFSBlocksDistribution() {
    HDFSBlocksDistribution hdfsBlocksDistribution =
      new HDFSBlocksDistribution();
    synchronized (this.stores) {
      for (Store store : this.stores.values()) {
        for (StoreFile sf : store.getStorefiles()) {
          HDFSBlocksDistribution storeFileBlocksDistribution =
            sf.getHDFSBlockDistribution();
          hdfsBlocksDistribution.add(storeFileBlocksDistribution);
        }
      }
    }
    return hdfsBlocksDistribution;
  }

  /**
   * This is a helper function to compute HDFS block distribution on demand
   * @param conf configuration
   * @param tableDescriptor HTableDescriptor of the table
   * @param regionInfo encoded name of the region
   * @return The HDFS blocks distribution for the given region.
   * @throws IOException
   */
  public static HDFSBlocksDistribution computeHDFSBlocksDistribution(final Configuration conf,
      final HTableDescriptor tableDescriptor, final HRegionInfo regionInfo) throws IOException {
    Path tablePath = FSUtils.getTableDir(FSUtils.getRootDir(conf), tableDescriptor.getTableName());
    return computeHDFSBlocksDistribution(conf, tableDescriptor, regionInfo, tablePath);
  }

  /**
   * This is a helper function to compute HDFS block distribution on demand
   * @param conf configuration
   * @param tableDescriptor HTableDescriptor of the table
   * @param regionInfo encoded name of the region
   * @param tablePath the table directory
   * @return The HDFS blocks distribution for the given region.
   * @throws IOException
   */
  public static HDFSBlocksDistribution computeHDFSBlocksDistribution(final Configuration conf,
      final HTableDescriptor tableDescriptor, final HRegionInfo regionInfo,  Path tablePath)
      throws IOException {
    HDFSBlocksDistribution hdfsBlocksDistribution = new HDFSBlocksDistribution();
    FileSystem fs = tablePath.getFileSystem(conf);

    HRegionFileSystem regionFs = new HRegionFileSystem(conf, fs, tablePath, regionInfo);
    for (HColumnDescriptor family: tableDescriptor.getFamilies()) {
      Collection<StoreFileInfo> storeFiles = regionFs.getStoreFiles(family.getNameAsString());
      if (storeFiles == null) continue;

      for (StoreFileInfo storeFileInfo : storeFiles) {
        try {
          hdfsBlocksDistribution.add(storeFileInfo.computeHDFSBlocksDistribution(fs));
        } catch (IOException ioe) {
          LOG.warn("Error getting hdfs block distribution for " + storeFileInfo);
        }
      }
    }
    return hdfsBlocksDistribution;
  }

  /**
   * Increase the size of mem store in this region and the size of global mem
   * store
   * @return the size of memstore in this region
   */
  public long addAndGetGlobalMemstoreSize(long memStoreSize) {
    if (this.rsAccounting != null) {
      rsAccounting.addAndGetGlobalMemstoreSize(memStoreSize);
    }
    return this.memstoreActiveSize.addAndGet(memStoreSize);
<<<<<<< HEAD
=======
  }

  public long addAndGetGlobalMemstoreAdditionalSize(long size) {
    if (this.rsAccounting != null) {
      rsAccounting.addAndGetGlobalMemstoreAdditionalSize(size);
    }
    return this.memstoreOverflowSize.addAndGet(size);
>>>>>>> c6174050
  }

  public long addAndGetGlobalMemstoreAdditionalSize(long size) {
    if (this.rsAccounting != null) {
      rsAccounting.addAndGetGlobalMemstoreAdditionalSize(size);
    }
    return this.memstoreOverflowSize.addAndGet(size);
  }



  @Override
  public HRegionInfo getRegionInfo() {
    return this.fs.getRegionInfo();
  }

  /**
   * @return Instance of {@link RegionServerServices} used by this HRegion.
   * Can be null.
   */
  RegionServerServices getRegionServerServices() {
    return this.rsServices;
  }

  @Override
  public long getReadRequestsCount() {
    return readRequestsCount.get();
  }

  @Override
  public void updateReadRequestsCount(long i) {
    readRequestsCount.add(i);
  }

  @Override
  public long getWriteRequestsCount() {
    return writeRequestsCount.get();
  }

  @Override
  public void updateWriteRequestsCount(long i) {
    writeRequestsCount.add(i);
  }

  @Override
  public long getMemstoreSize() {
    return memstoreActiveSize.get();
  }

  private long getMemstoreOverflowSize() {
    return memstoreOverflowSize.get();
  }

  @Override
  public long getMemstoreTotalSize() {
    return getMemstoreSize() + getMemstoreOverflowSize();
  }

  @Override
  public long getNumMutationsWithoutWAL() {
    return numMutationsWithoutWAL.get();
  }

  @Override
  public long getDataInMemoryWithoutWAL() {
    return dataInMemoryWithoutWAL.get();
  }

  @Override
  public long getBlockedRequestsCount() {
    return blockedRequestsCount.get();
  }

  @Override
  public long getCheckAndMutateChecksPassed() {
    return checkAndMutateChecksPassed.get();
  }

  @Override
  public long getCheckAndMutateChecksFailed() {
    return checkAndMutateChecksFailed.get();
  }

  @Override
  public MetricsRegion getMetrics() {
    return metricsRegion;
  }

  @Override
  public boolean isClosed() {
    return this.closed.get();
  }

  @Override
  public boolean isClosing() {
    return this.closing.get();
  }

  @Override
  public boolean isReadOnly() {
    return this.writestate.isReadOnly();
  }

  /**
   * Reset recovering state of current region
   */
  public void setRecovering(boolean newState) {
    boolean wasRecovering = this.recovering;
    // before we flip the recovering switch (enabling reads) we should write the region open
    // event to WAL if needed
    if (wal != null && getRegionServerServices() != null && !writestate.readOnly
        && wasRecovering && !newState) {

      // force a flush only if region replication is set up for this region. Otherwise no need.
      boolean forceFlush = getTableDesc().getRegionReplication() > 1;

      // force a flush first
      MonitoredTask status = TaskMonitor.get().createStatus(
        "Flushing region " + this + " because recovery is finished");
      try {
        if (forceFlush) {
          internalFlushcache(status);
        }

        status.setStatus("Writing region open event marker to WAL because recovery is finished");
        try {
          long seqId = openSeqNum;
          // obtain a new seqId because we possibly have writes and flushes on top of openSeqNum
          if (wal != null) {
            seqId = getNextSequenceId(wal);
          }
          writeRegionOpenMarker(wal, seqId);
        } catch (IOException e) {
          // We cannot rethrow this exception since we are being called from the zk thread. The
          // region has already opened. In this case we log the error, but continue
          LOG.warn(getRegionInfo().getEncodedName() + " : was not able to write region opening "
              + "event to WAL, continueing", e);
        }
      } catch (IOException ioe) {
        // Distributed log replay semantics does not necessarily require a flush, since the replayed
        // data is already written again in the WAL. So failed flush should be fine.
        LOG.warn(getRegionInfo().getEncodedName() + " : was not able to flush "
            + "event to WAL, continueing", ioe);
      } finally {
        status.cleanup();
      }
    }

    this.recovering = newState;
    if (wasRecovering && !recovering) {
      // Call only when wal replay is over.
      coprocessorHost.postLogReplay();
    }
  }

  @Override
  public boolean isRecovering() {
    return this.recovering;
  }

  @Override
  public boolean isAvailable() {
    return !isClosed() && !isClosing();
  }

  /** @return true if region is splittable */
  public boolean isSplittable() {
    return isAvailable() && !hasReferences();
  }

  /**
   * @return true if region is mergeable
   */
  public boolean isMergeable() {
    if (!isAvailable()) {
      LOG.debug("Region " + getRegionInfo().getRegionNameAsString()
          + " is not mergeable because it is closing or closed");
      return false;
    }
    if (hasReferences()) {
      LOG.debug("Region " + getRegionInfo().getRegionNameAsString()
          + " is not mergeable because it has references");
      return false;
    }

    return true;
  }

  public boolean areWritesEnabled() {
    synchronized(this.writestate) {
      return this.writestate.writesEnabled;
    }
  }

   public MultiVersionConcurrencyControl getMVCC() {
     return mvcc;
   }

   @Override
   public long getMaxFlushedSeqId() {
     return maxFlushedSeqId;
   }

   @Override
   public long getReadpoint(IsolationLevel isolationLevel) {
     if (isolationLevel == IsolationLevel.READ_UNCOMMITTED) {
       // This scan can read even uncommitted transactions
       return Long.MAX_VALUE;
     }
     return mvcc.getReadPoint();
   }

   @Override
   public boolean isLoadingCfsOnDemandDefault() {
     return this.isLoadingCfsOnDemandDefault;
   }

  /**
   * Close down this HRegion.  Flush the cache, shut down each HStore, don't
   * service any more calls.
   *
   * <p>This method could take some time to execute, so don't call it from a
   * time-sensitive thread.
   *
   * @return Vector of all the storage files that the HRegion's component
   * HStores make use of.  It's a list of all HStoreFile objects. Returns empty
   * vector if already closed and null if judged that it should not close.
   *
   * @throws IOException e
   * @throws DroppedSnapshotException Thrown when replay of wal is required
   * because a Snapshot was not properly persisted. The region is put in closing mode, and the
   * caller MUST abort after this.
   */
  public Map<byte[], List<StoreFile>> close() throws IOException {
    return close(false);
  }

  private final Object closeLock = new Object();

  /** Conf key for the periodic flush interval */
  public static final String MEMSTORE_PERIODIC_FLUSH_INTERVAL =
      "hbase.regionserver.optionalcacheflushinterval";
  /** Default interval for the memstore flush */
  public static final int DEFAULT_CACHE_FLUSH_INTERVAL = 3600000;
  /** Default interval for System tables memstore flush */
  public static final int SYSTEM_CACHE_FLUSH_INTERVAL = 300000; // 5 minutes

  /** Conf key to force a flush if there are already enough changes for one region in memstore */
  public static final String MEMSTORE_FLUSH_PER_CHANGES =
      "hbase.regionserver.flush.per.changes";
  public static final long DEFAULT_FLUSH_PER_CHANGES = 30000000; // 30 millions
  /**
   * The following MAX_FLUSH_PER_CHANGES is large enough because each KeyValue has 20+ bytes
   * overhead. Therefore, even 1G empty KVs occupy at least 20GB memstore size for a single region
   */
  public static final long MAX_FLUSH_PER_CHANGES = 1000000000; // 1G

  /**
   * Close down this HRegion.  Flush the cache unless abort parameter is true,
   * Shut down each HStore, don't service any more calls.
   *
   * This method could take some time to execute, so don't call it from a
   * time-sensitive thread.
   *
   * @param abort true if server is aborting (only during testing)
   * @return Vector of all the storage files that the HRegion's component
   * HStores make use of.  It's a list of HStoreFile objects.  Can be null if
   * we are not to close at this time or we are already closed.
   *
   * @throws IOException e
   * @throws DroppedSnapshotException Thrown when replay of wal is required
   * because a Snapshot was not properly persisted. The region is put in closing mode, and the
   * caller MUST abort after this.
   */
  public Map<byte[], List<StoreFile>> close(final boolean abort) throws IOException {
    // Only allow one thread to close at a time. Serialize them so dual
    // threads attempting to close will run up against each other.
    MonitoredTask status = TaskMonitor.get().createStatus(
        "Closing region " + this +
        (abort ? " due to abort" : ""));

    status.setStatus("Waiting for close lock");
    try {
      synchronized (closeLock) {
        return doClose(abort, status);
      }
    } finally {
      status.cleanup();
    }
  }

  /**
   * Exposed for some very specific unit tests.
   */
  @VisibleForTesting
  public void setClosing(boolean closing) {
    this.closing.set(closing);
  }

  private Map<byte[], List<StoreFile>> doClose(final boolean abort, MonitoredTask status)
      throws IOException {
    if (isClosed()) {
      LOG.warn("Region " + this + " already closed");
      return null;
    }

    if (coprocessorHost != null) {
      status.setStatus("Running coprocessor pre-close hooks");
      this.coprocessorHost.preClose(abort);
    }

    status.setStatus("Disabling compacts and flushes for region");
    boolean canFlush = true;
    synchronized (writestate) {
      // Disable compacting and flushing by background threads for this
      // region.
      canFlush = !writestate.readOnly;
      writestate.writesEnabled = false;
      LOG.debug("Closing " + this + ": disabling compactions & flushes");
      waitForFlushesAndCompactions();
    }
    // If we were not just flushing, is it worth doing a preflush...one
    // that will clear out of the bulk of the memstore before we put up
    // the close flag?
    if (!abort && worthPreFlushing() && canFlush) {
      status.setStatus("Pre-flushing region before close");
      LOG.info("Running close preflush of " + getRegionInfo().getRegionNameAsString());
      try {
        internalFlushcache(status);
      } catch (IOException ioe) {
        // Failed to flush the region. Keep going.
        status.setStatus("Failed pre-flush " + this + "; " + ioe.getMessage());
      }
    }

    this.closing.set(true);
    status.setStatus("Disabling writes for close");
    // block waiting for the lock for closing
    lock.writeLock().lock();
    try {
      if (this.isClosed()) {
        status.abort("Already got closed by another process");
        // SplitTransaction handles the null
        return null;
      }
      LOG.debug("Updates disabled for region " + this);
      // Don't flush the cache if we are aborting
      if (!abort && canFlush) {
        int flushCount = 0;
        while (this.getMemstoreTotalSize() > 0) {
          try {
            if (flushCount++ > 0) {
              int actualFlushes = flushCount - 1;
              if (actualFlushes > 5) {
                // If we tried 5 times and are unable to clear memory, abort
                // so we do not lose data
                throw new DroppedSnapshotException("Failed clearing memory after " +
                  actualFlushes + " attempts on region: " +
                    Bytes.toStringBinary(getRegionInfo().getRegionName())
                    + " memstore size: " + getMemstoreSize() + " total size (memstore + pipeline)" +
                    ": " + getMemstoreTotalSize());
              }
              LOG.info("Running extra flush, " + actualFlushes +
                " (carrying snapshot?) " + this);
            }
            internalFlushcache(status);
          } catch (IOException ioe) {
            status.setStatus("Failed flush " + this + ", putting online again");
            synchronized (writestate) {
              writestate.writesEnabled = true;
            }
            // Have to throw to upper layers.  I can't abort server from here.
            throw ioe;
          }
        }
      }

      Map<byte[], List<StoreFile>> result =
        new TreeMap<byte[], List<StoreFile>>(Bytes.BYTES_COMPARATOR);
      if (!stores.isEmpty()) {
        // initialize the thread pool for closing stores in parallel.
        ThreadPoolExecutor storeCloserThreadPool =
          getStoreOpenAndCloseThreadPool("StoreCloserThread-" +
            getRegionInfo().getRegionNameAsString());
        CompletionService<Pair<byte[], Collection<StoreFile>>> completionService =
          new ExecutorCompletionService<Pair<byte[], Collection<StoreFile>>>(storeCloserThreadPool);

        // close each store in parallel
        for (final Store store : stores.values()) {
          long flushableSize = store.getFlushableSize();
          if (!(abort || flushableSize == 0 || writestate.readOnly)) {
            if (getRegionServerServices() != null) {
              getRegionServerServices().abort("Assertion failed while closing store "
                + getRegionInfo().getRegionNameAsString() + " " + store
                + ". flushableSize expected=0, actual= " + flushableSize
                + ". Current memstoreActiveSize=" + getMemstoreSize() + ". Maybe a coprocessor "
                + "operation failed and left the memstore in a partially updated state.", null);
            }
          }
          completionService
              .submit(new Callable<Pair<byte[], Collection<StoreFile>>>() {
                @Override
                public Pair<byte[], Collection<StoreFile>> call() throws IOException {
                  return new Pair<byte[], Collection<StoreFile>>(
                    store.getFamily().getName(), store.close());
                }
              });
        }
        try {
          for (int i = 0; i < stores.size(); i++) {
            Future<Pair<byte[], Collection<StoreFile>>> future = completionService.take();
            Pair<byte[], Collection<StoreFile>> storeFiles = future.get();
            List<StoreFile> familyFiles = result.get(storeFiles.getFirst());
            if (familyFiles == null) {
              familyFiles = new ArrayList<StoreFile>();
              result.put(storeFiles.getFirst(), familyFiles);
            }
            familyFiles.addAll(storeFiles.getSecond());
          }
        } catch (InterruptedException e) {
          throw (InterruptedIOException)new InterruptedIOException().initCause(e);
        } catch (ExecutionException e) {
          throw new IOException(e.getCause());
        } finally {
          storeCloserThreadPool.shutdownNow();
        }
      }

      status.setStatus("Writing region close event to WAL");
      if (!abort && wal != null && getRegionServerServices() != null && !writestate.readOnly) {
        writeRegionCloseMarker(wal);
      }

      this.closed.set(true);
      if (getMemstoreTotalSize() != 0) LOG.error(getRegionInfo().getEncodedName()+" Memstore size" +
          " is " + getMemstoreTotalSize());
      if (!canFlush) {
        addAndGetGlobalMemstoreSize(-memstoreActiveSize.get());
      } else if (memstoreActiveSize.get() != 0) {
        LOG.error(getRegionInfo().getEncodedName()+" Memstore size is " + memstoreActiveSize.get());
      }
      if (coprocessorHost != null) {
        status.setStatus("Running coprocessor post-close hooks");
        this.coprocessorHost.postClose(abort);
      }
      if (this.metricsRegion != null) {
        this.metricsRegion.close();
      }
      if (this.metricsRegionWrapper != null) {
        Closeables.closeQuietly(this.metricsRegionWrapper);
      }
      status.markComplete("Closed");
      LOG.info("Closed " + this);
      return result;
    } finally {
      lock.writeLock().unlock();
    }
  }

  @Override
  public void waitForFlushesAndCompactions() {
    synchronized (writestate) {
      if (this.writestate.readOnly) {
        // we should not wait for replayed flushed if we are read only (for example in case the
        // region is a secondary replica).
        return;
      }
      boolean interrupted = false;
      try {
        while (writestate.compacting > 0 || writestate.flushing) {
          LOG.debug("waiting for " + writestate.compacting + " compactions"
            + (writestate.flushing ? " & cache flush" : "") + " to complete for region " + this);
          try {
            writestate.wait();
          } catch (InterruptedException iex) {
            // essentially ignore and propagate the interrupt back up
            LOG.warn("Interrupted while waiting");
            interrupted = true;
          }
        }
      } finally {
        if (interrupted) {
          Thread.currentThread().interrupt();
        }
      }
    }
  }

  protected ThreadPoolExecutor getStoreOpenAndCloseThreadPool(
      final String threadNamePrefix) {
    int numStores = Math.max(1, this.htableDescriptor.getFamilies().size());
    int maxThreads = Math.min(numStores,
        conf.getInt(HConstants.HSTORE_OPEN_AND_CLOSE_THREADS_MAX,
            HConstants.DEFAULT_HSTORE_OPEN_AND_CLOSE_THREADS_MAX));
    return getOpenAndCloseThreadPool(maxThreads, threadNamePrefix);
  }

  protected ThreadPoolExecutor getStoreFileOpenAndCloseThreadPool(
      final String threadNamePrefix) {
    int numStores = Math.max(1, this.htableDescriptor.getFamilies().size());
    int maxThreads = Math.max(1,
        conf.getInt(HConstants.HSTORE_OPEN_AND_CLOSE_THREADS_MAX,
            HConstants.DEFAULT_HSTORE_OPEN_AND_CLOSE_THREADS_MAX)
            / numStores);
    return getOpenAndCloseThreadPool(maxThreads, threadNamePrefix);
  }

  static ThreadPoolExecutor getOpenAndCloseThreadPool(int maxThreads,
      final String threadNamePrefix) {
    return Threads.getBoundedCachedThreadPool(maxThreads, 30L, TimeUnit.SECONDS,
      new ThreadFactory() {
        private int count = 1;

        @Override
        public Thread newThread(Runnable r) {
          return new Thread(r, threadNamePrefix + "-" + count++);
        }
      });
  }

   /**
    * @return True if its worth doing a flush before we put up the close flag.
    */
  private boolean worthPreFlushing() {
    return this.memstoreActiveSize.get() >
      this.conf.getLong("hbase.hregion.preclose.flush.size", 1024 * 1024 * 5);
  }

  //////////////////////////////////////////////////////////////////////////////
  // HRegion accessors
  //////////////////////////////////////////////////////////////////////////////

  @Override
  public HTableDescriptor getTableDesc() {
    return this.htableDescriptor;
  }

  /** @return WAL in use for this region */
  public WAL getWAL() {
    return this.wal;
  }

  /**
   * @return split policy for this region.
   */
  public RegionSplitPolicy getSplitPolicy() {
    return this.splitPolicy;
  }

  /**
   * A split takes the config from the parent region & passes it to the daughter
   * region's constructor. If 'conf' was passed, you would end up using the HTD
   * of the parent region in addition to the new daughter HTD. Pass 'baseConf'
   * to the daughter regions to avoid this tricky dedupe problem.
   * @return Configuration object
   */
  Configuration getBaseConf() {
    return this.baseConf;
  }

  /** @return {@link FileSystem} being used by this region */
  public FileSystem getFilesystem() {
    return fs.getFileSystem();
  }

  /** @return the {@link HRegionFileSystem} used by this region */
  public HRegionFileSystem getRegionFileSystem() {
    return this.fs;
  }

  @Override
  public long getEarliestFlushTimeForAllStores() {
    return lastStoreFlushTimeMap.isEmpty() ? Long.MAX_VALUE : Collections.min(lastStoreFlushTimeMap
        .values());
  }

  @Override
  public long getOldestHfileTs(boolean majorCompactioOnly) throws IOException {
    long result = Long.MAX_VALUE;
    for (Store store : getStores()) {
      for (StoreFile file : store.getStorefiles()) {
        HFile.Reader reader = file.getReader().getHFileReader();
        if (majorCompactioOnly) {
          byte[] val = reader.loadFileInfo().get(StoreFile.MAJOR_COMPACTION_KEY);
          if (val == null || !Bytes.toBoolean(val)) {
            continue;
          }
        }
        result = Math.min(result, reader.getFileContext().getFileCreateTime());
      }
    }
    return result == Long.MAX_VALUE ? 0 : result;
  }

  RegionLoad.Builder setCompleteSequenceId(RegionLoad.Builder regionLoadBldr) {
    long lastFlushOpSeqIdLocal = this.lastFlushOpSeqId;
    byte[] encodedRegionName = this.getRegionInfo().getEncodedNameAsBytes();
    regionLoadBldr.clearStoreCompleteSequenceId();
    for (byte[] familyName : this.stores.keySet()) {
      long earliest = this.wal.getEarliestMemstoreSeqNum(encodedRegionName, familyName);
      // Subtract - 1 to go earlier than the current oldest, unflushed edit in memstore; this will
      // give us a sequence id that is for sure flushed. We want edit replay to start after this
      // sequence id in this region. If NO_SEQNUM, use the regions maximum flush id.
      long csid = (earliest == HConstants.NO_SEQNUM)? lastFlushOpSeqIdLocal: earliest - 1;
      regionLoadBldr.addStoreCompleteSequenceId(StoreSequenceId.
        newBuilder().setFamilyName(ByteString.copyFrom(familyName)).setSequenceId(csid).build());
    }
    return regionLoadBldr.setCompleteSequenceId(getMaxFlushedSeqId());
  }

  //////////////////////////////////////////////////////////////////////////////
  // HRegion maintenance.
  //
  // These methods are meant to be called periodically by the HRegionServer for
  // upkeep.
  //////////////////////////////////////////////////////////////////////////////

  /** @return returns size of largest HStore. */
  public long getLargestHStoreSize() {
    long size = 0;
    for (Store h : stores.values()) {
      long storeSize = h.getSize();
      if (storeSize > size) {
        size = storeSize;
      }
    }
    return size;
  }

  /*
   * Do preparation for pending compaction.
   * @throws IOException
   */
  protected void doRegionCompactionPrep() throws IOException {
  }

  @Override
  public void triggerMajorCompaction() throws IOException {
    for (Store s : getStores()) {
      s.triggerMajorCompaction();
    }
  }

  @Override
  public void compact(final boolean majorCompaction) throws IOException {
    if (majorCompaction) {
      triggerMajorCompaction();
    }
    for (Store s : getStores()) {
      CompactionContext compaction = s.requestCompaction();
      if (compaction != null) {
        CompactionThroughputController controller = null;
        if (rsServices != null) {
          controller = CompactionThroughputControllerFactory.create(rsServices, conf);
        }
        if (controller == null) {
          controller = NoLimitCompactionThroughputController.INSTANCE;
        }
        compact(compaction, s, controller, null);
      }
    }
  }

  /**
   * This is a helper function that compact all the stores synchronously
   * It is used by utilities and testing
   *
   * @throws IOException e
   */
  public void compactStores() throws IOException {
    for (Store s : getStores()) {
      CompactionContext compaction = s.requestCompaction();
      if (compaction != null) {
        compact(compaction, s, NoLimitCompactionThroughputController.INSTANCE, null);
      }
    }
  }

  /**
   * This is a helper function that compact the given store
   * It is used by utilities and testing
   *
   * @throws IOException e
   */
  @VisibleForTesting
  void compactStore(byte[] family, CompactionThroughputController throughputController)
      throws IOException {
    Store s = getStore(family);
    CompactionContext compaction = s.requestCompaction();
    if (compaction != null) {
      compact(compaction, s, throughputController, null);
    }
  }

  /*
   * Called by compaction thread and after region is opened to compact the
   * HStores if necessary.
   *
   * <p>This operation could block for a long time, so don't call it from a
   * time-sensitive thread.
   *
   * Note that no locking is necessary at this level because compaction only
   * conflicts with a region split, and that cannot happen because the region
   * server does them sequentially and not in parallel.
   *
   * @param compaction Compaction details, obtained by requestCompaction()
   * @param throughputController
   * @return whether the compaction completed
   */
  public boolean compact(CompactionContext compaction, Store store,
      CompactionThroughputController throughputController) throws IOException {
    return compact(compaction, store, throughputController, null);
  }

  public boolean compact(CompactionContext compaction, Store store,
      CompactionThroughputController throughputController, User user) throws IOException {
    assert compaction != null && compaction.hasSelection();
    assert !compaction.getRequest().getFiles().isEmpty();
    if (this.closing.get() || this.closed.get()) {
      LOG.debug("Skipping compaction on " + this + " because closing/closed");
      store.cancelRequestedCompaction(compaction);
      return false;
    }
    MonitoredTask status = null;
    boolean requestNeedsCancellation = true;
    // block waiting for the lock for compaction
    lock.readLock().lock();
    try {
      byte[] cf = Bytes.toBytes(store.getColumnFamilyName());
      if (stores.get(cf) != store) {
        LOG.warn("Store " + store.getColumnFamilyName() + " on region " + this
            + " has been re-instantiated, cancel this compaction request. "
            + " It may be caused by the roll back of split transaction");
        return false;
      }

      status = TaskMonitor.get().createStatus("Compacting " + store + " in " + this);
      if (this.closed.get()) {
        String msg = "Skipping compaction on " + this + " because closed";
        LOG.debug(msg);
        status.abort(msg);
        return false;
      }
      boolean wasStateSet = false;
      try {
        synchronized (writestate) {
          if (writestate.writesEnabled) {
            wasStateSet = true;
            ++writestate.compacting;
          } else {
            String msg = "NOT compacting region " + this + ". Writes disabled.";
            LOG.info(msg);
            status.abort(msg);
            return false;
          }
        }
        LOG.info("Starting compaction on " + store + " in region " + this
            + (compaction.getRequest().isOffPeak()?" as an off-peak compaction":""));
        doRegionCompactionPrep();
        try {
          status.setStatus("Compacting store " + store);
          // We no longer need to cancel the request on the way out of this
          // method because Store#compact will clean up unconditionally
          requestNeedsCancellation = false;
          store.compact(compaction, throughputController, user);
        } catch (InterruptedIOException iioe) {
          String msg = "compaction interrupted";
          LOG.info(msg, iioe);
          status.abort(msg);
          return false;
        }
      } finally {
        if (wasStateSet) {
          synchronized (writestate) {
            --writestate.compacting;
            if (writestate.compacting <= 0) {
              writestate.notifyAll();
            }
          }
        }
      }
      status.markComplete("Compaction complete");
      return true;
    } finally {
      try {
        if (requestNeedsCancellation) store.cancelRequestedCompaction(compaction);
        if (status != null) status.cleanup();
      } finally {
        lock.readLock().unlock();
      }
    }
  }

  @Override
  public FlushResult flush(boolean forceFlushAllStores) throws IOException {
<<<<<<< HEAD
    boolean writeFlushRequestWalMarker = false;
    return flushcache(forceFlushAllStores, writeFlushRequestWalMarker);
=======
    return flushcache(forceFlushAllStores, false);
>>>>>>> c6174050
  }

  /**
   * Flush the cache.
   *
   * When this method is called the cache will be flushed unless:
   * <ol>
   *   <li>the cache is empty</li>
   *   <li>the region is closed.</li>
   *   <li>a flush is already in progress</li>
   *   <li>writes are disabled</li>
   * </ol>
   *
   * <p>This method may block for some time, so it should not be called from a
   * time-sensitive thread.
   * @param forceFlushAllStores whether we want to flush all stores
   * @param writeFlushRequestWalMarker whether to write the flush request marker to WAL
   * @return whether the flush is success and whether the region needs compacting
   *
   * @throws IOException general io exceptions
   * @throws DroppedSnapshotException Thrown when replay of wal is required
   * because a Snapshot was not properly persisted. The region is put in closing mode, and the
   * caller MUST abort after this.
   */
  public FlushResult flushcache(boolean forceFlushAllStores, boolean writeFlushRequestWalMarker)
      throws IOException {
    // fail-fast instead of waiting on the lock
    if (this.closing.get()) {
      String msg = "Skipping flush on " + this + " because closing";
      LOG.debug(msg);
      return new FlushResultImpl(FlushResult.Result.CANNOT_FLUSH, msg, false);
    }
    MonitoredTask status = TaskMonitor.get().createStatus("Flushing " + this);
    status.setStatus("Acquiring readlock on region");
    // block waiting for the lock for flushing cache
    lock.readLock().lock();
    try {
      if (this.closed.get()) {
        String msg = "Skipping flush on " + this + " because closed";
        LOG.debug(msg);
        status.abort(msg);
        return new FlushResultImpl(FlushResult.Result.CANNOT_FLUSH, msg, false);
      }
      if (coprocessorHost != null) {
        status.setStatus("Running coprocessor pre-flush hooks");
        coprocessorHost.preFlush();
      }
      // TODO: this should be managed within memstore with the snapshot, updated only after flush
      // successful
      if (numMutationsWithoutWAL.get() > 0) {
        numMutationsWithoutWAL.set(0);
        dataInMemoryWithoutWAL.set(0);
      }
      synchronized (writestate) {
        if (!writestate.flushing && writestate.writesEnabled) {
          this.writestate.flushing = true;
        } else {
          if (LOG.isDebugEnabled()) {
            LOG.debug("NOT flushing memstore for region " + this
                + ", flushing=" + writestate.flushing + ", writesEnabled="
                + writestate.writesEnabled);
          }
          String msg = "Not flushing since "
              + (writestate.flushing ? "already flushing"
              : "writes not enabled");
          status.abort(msg);
          return new FlushResultImpl(FlushResult.Result.CANNOT_FLUSH, msg, false);
        }
      }

      try {
        Collection<Store> specificStoresToFlush =
            forceFlushAllStores ? stores.values() : flushPolicy.selectStoresToFlush();
        FlushResult fs = internalFlushcache(specificStoresToFlush,
          status, writeFlushRequestWalMarker);

        if (coprocessorHost != null) {
          status.setStatus("Running post-flush coprocessor hooks");
          coprocessorHost.postFlush();
        }

        status.markComplete("Flush successful");
        return fs;
      } finally {
        synchronized (writestate) {
          writestate.flushing = false;
          this.writestate.flushRequested = false;
          writestate.notifyAll();
        }
      }
    } finally {
      lock.readLock().unlock();
      status.cleanup();
    }
  }

  /**
   * Should the store be flushed because it is old enough.
   * <p>
   * Every FlushPolicy should call this to determine whether a store is old enough to flush(except
   * that you always flush all stores). Otherwise the {@link #shouldFlush()} method will always
   * returns true which will make a lot of flush requests.
   */
  boolean shouldFlushStore(Store store) {
    long earliest = this.wal.getEarliestMemstoreSeqNum(getRegionInfo().getEncodedNameAsBytes(),
      store.getFamily().getName()) - 1;
    if (earliest > 0 && earliest + flushPerChanges < mvcc.getReadPoint()) {
      if (LOG.isDebugEnabled()) {
        LOG.debug("Flush column family " + store.getColumnFamilyName() + " of " +
          getRegionInfo().getEncodedName() + " because unflushed sequenceid=" + earliest +
          " is > " + this.flushPerChanges + " from current=" + mvcc.getReadPoint());
      }
      return true;
    }
    if (this.flushCheckInterval <= 0) {
      return false;
    }
    long now = EnvironmentEdgeManager.currentTime();
    if (store.timeOfOldestEdit() < now - this.flushCheckInterval) {
      if (LOG.isDebugEnabled()) {
        LOG.debug("Flush column family: " + store.getColumnFamilyName() + " of " +
          getRegionInfo().getEncodedName() + " because time of oldest edit=" +
            store.timeOfOldestEdit() + " is > " + this.flushCheckInterval + " from now =" + now);
      }
      return true;
    }
    return false;
  }

  /**
   * Should the memstore be flushed now
   */
  boolean shouldFlush(final StringBuffer whyFlush) {
    whyFlush.setLength(0);
    // This is a rough measure.
    if (this.maxFlushedSeqId > 0
          && (this.maxFlushedSeqId + this.flushPerChanges < this.mvcc.getReadPoint())) {
      whyFlush.append("more than max edits, " + this.flushPerChanges + ", since last flush");
      return true;
    }
    long modifiedFlushCheckInterval = flushCheckInterval;
    if (getRegionInfo().isSystemTable() &&
        getRegionInfo().getReplicaId() == HRegionInfo.DEFAULT_REPLICA_ID) {
      modifiedFlushCheckInterval = SYSTEM_CACHE_FLUSH_INTERVAL;
    }
    if (modifiedFlushCheckInterval <= 0) { //disabled
      return false;
    }
    long now = EnvironmentEdgeManager.currentTime();
    //if we flushed in the recent past, we don't need to do again now
    if ((now - getEarliestFlushTimeForAllStores() < modifiedFlushCheckInterval)) {
      return false;
    }
    //since we didn't flush in the recent past, flush now if certain conditions
    //are met. Return true on first such memstore hit.
    for (Store s : getStores()) {
      if (s.timeOfOldestEdit() < now - modifiedFlushCheckInterval) {
        // we have an old enough edit in the memstore, flush
        whyFlush.append(s.toString() + " has an old edit so flush to free WALs");
        return true;
      }
    }
    return false;
  }

  /**
   * Flushing all stores.
   *
   * @see #internalFlushcache(Collection, MonitoredTask, boolean)
   */
  private FlushResult internalFlushcache(MonitoredTask status)
      throws IOException {
    return internalFlushcache(stores.values(), status, false);
  }

  /**
   * Flushing given stores.
   *
   * @see #internalFlushcache(WAL, long, Collection, MonitoredTask, boolean)
   */
  private FlushResult internalFlushcache(final Collection<Store> storesToFlush,
      MonitoredTask status, boolean writeFlushWalMarker) throws IOException {
    return internalFlushcache(this.wal, HConstants.NO_SEQNUM, storesToFlush,
        status, writeFlushWalMarker);
  }

  /**
   * Flush the memstore. Flushing the memstore is a little tricky. We have a lot
   * of updates in the memstore, all of which have also been written to the wal.
   * We need to write those updates in the memstore out to disk, while being
   * able to process reads/writes as much as possible during the flush
   * operation.
   * <p>
   * This method may block for some time. Every time you call it, we up the
   * regions sequence id even if we don't flush; i.e. the returned region id
   * will be at least one larger than the last edit applied to this region. The
   * returned id does not refer to an actual edit. The returned id can be used
   * for say installing a bulk loaded file just ahead of the last hfile that was
   * the result of this flush, etc.
   *
   * @param wal
   *          Null if we're NOT to go via wal.
   * @param myseqid
   *          The seqid to use if <code>wal</code> is null writing out flush
   *          file.
   * @param storesToFlush
   *          The list of stores to flush.
   * @return object describing the flush's state
   * @throws IOException
   *           general io exceptions
   * @throws DroppedSnapshotException
   *           Thrown when replay of wal is required because a Snapshot was not
   *           properly persisted.
   */
  protected FlushResult internalFlushcache(final WAL wal, final long myseqid,
      final Collection<Store> storesToFlush, MonitoredTask status, boolean writeFlushWalMarker)
          throws IOException {
    PrepareFlushResult result
      = internalPrepareFlushCache(wal, myseqid, storesToFlush, status, writeFlushWalMarker);
    if (result.result == null) {
      return internalFlushCacheAndCommit(wal, status, result, storesToFlush);
    } else {
      return result.result; // early exit due to failure from prepare stage
    }
  }

  protected PrepareFlushResult internalPrepareFlushCache(final WAL wal, final long myseqid,
      final Collection<Store> storesToFlush, MonitoredTask status, boolean writeFlushWalMarker)
  throws IOException {
    if (this.rsServices != null && this.rsServices.isAborted()) {
      // Don't flush when server aborting, it's unsafe
      throw new IOException("Aborting flush because server is aborted...");
    }
    final long startTime = EnvironmentEdgeManager.currentTime();
    // If nothing to flush, return, but we need to safely update the region sequence id
    if (getMemstoreTotalSize() <= 0) {
      // Take an update lock because am about to change the sequence id and we want the sequence id
      // to be at the border of the empty memstore.
      MultiVersionConcurrencyControl.WriteEntry writeEntry = null;
      this.updatesLock.writeLock().lock();
      try {
        if (this.getMemstoreTotalSize() <= 0) {
          // Presume that if there are still no edits in the memstore, then there are no edits for
          // this region out in the WAL subsystem so no need to do any trickery clearing out
          // edits in the WAL system. Up the sequence number so the resulting flush id is for
          // sure just beyond the last appended region edit (useful as a marker when bulk loading,
          // etc.). NOTE: The writeEntry write number is NOT in the WAL.. there is no WAL writing
          // here.
          if (wal != null) {
            writeEntry = mvcc.begin();
            long flushOpSeqId = writeEntry.getWriteNumber();
            FlushResult flushResult = new FlushResultImpl(
                FlushResult.Result.CANNOT_FLUSH_MEMSTORE_EMPTY,
                flushOpSeqId,
                "Nothing to flush",
                writeFlushRequestMarkerToWAL(wal, writeFlushWalMarker));
            // TODO: Lets see if we hang here, if there is a scenario where an outstanding reader
            // with a read point is in advance of this write point.
            mvcc.completeAndWait(writeEntry);
            writeEntry = null;
            return new PrepareFlushResult(flushResult, myseqid);
          } else {
            return new PrepareFlushResult(
              new FlushResultImpl(
                  FlushResult.Result.CANNOT_FLUSH_MEMSTORE_EMPTY,
                  "Nothing to flush",
                  false),
              myseqid);
          }
        }
      } finally {
        this.updatesLock.writeLock().unlock();
        if (writeEntry != null) {
          mvcc.complete(writeEntry);
        }
      }
    }

    if (LOG.isInfoEnabled()) {
      // Log a fat line detailing what is being flushed.
      StringBuilder perCfExtras = null;
      if (!isAllFamilies(storesToFlush)) {
        perCfExtras = new StringBuilder();
        for (Store store: storesToFlush) {
          perCfExtras.append("; ").append(store.getColumnFamilyName());
          perCfExtras.append("=").append(StringUtils.byteDesc(store.getMemStoreSize()));
        }
      }
      LOG.info("Flushing " + + storesToFlush.size() + "/" + stores.size() +
        " column families, memstore=" + StringUtils.byteDesc(this.memstoreActiveSize.get()) +
        ((perCfExtras != null && perCfExtras.length() > 0)? perCfExtras.toString(): "") +
        ((wal != null) ? "" : "; WAL is null, using passed sequenceid=" + myseqid));
    }
    // Stop updates while we snapshot the memstore of all of these regions' stores. We only have
    // to do this for a moment.  It is quick. We also set the memstore size to zero here before we
    // allow updates again so its value will represent the size of the updates received
    // during flush

    // We have to take an update lock during snapshot, or else a write could end up in both snapshot
    // and memstore (makes it difficult to do atomic rows then)
    status.setStatus("Obtaining lock to block concurrent updates");
    // block waiting for the lock for internal flush
    this.updatesLock.writeLock().lock();
    status.setStatus("Preparing to flush by snapshotting stores in " +
      getRegionInfo().getEncodedName());
    long totalFlushableSizeOfFlushableStores = 0;

    Set<byte[]> flushedFamilyNames = new HashSet<byte[]>();
    for (Store store: storesToFlush) {
      flushedFamilyNames.add(store.getFamily().getName());
    }

    TreeMap<byte[], StoreFlushContext> storeFlushCtxs
      = new TreeMap<byte[], StoreFlushContext>(Bytes.BYTES_COMPARATOR);
    TreeMap<byte[], List<Path>> committedFiles = new TreeMap<byte[], List<Path>>(
        Bytes.BYTES_COMPARATOR);
    TreeMap<byte[], Long> storeFlushableSize
        = new TreeMap<byte[], Long>(Bytes.BYTES_COMPARATOR);
    // The sequence id of this flush operation which is used to log FlushMarker and pass to
    // createFlushContext to use as the store file's sequence id. It can be in advance of edits
    // still in the memstore, edits that are in other column families yet to be flushed.
    long flushOpSeqId = HConstants.NO_SEQNUM;
    // The max flushed sequence id after this flush operation completes. All edits in memstore
    // will be in advance of this sequence id.
    long flushedSeqId = HConstants.NO_SEQNUM;
    byte[] encodedRegionName = getRegionInfo().getEncodedNameAsBytes();

    long trxId = 0;
    MultiVersionConcurrencyControl.WriteEntry writeEntry = mvcc.begin();
    try {
      try {
        if (wal != null) {
          Long earliestUnflushedSequenceIdForTheRegion =
            wal.startCacheFlush(encodedRegionName, flushedFamilyNames);
          if (earliestUnflushedSequenceIdForTheRegion == null) {
            // This should never happen. This is how startCacheFlush signals flush cannot proceed.
            String msg = this.getRegionInfo().getEncodedName() + " flush aborted; WAL closing.";
            status.setStatus(msg);
            return new PrepareFlushResult(
              new FlushResultImpl(FlushResult.Result.CANNOT_FLUSH, msg, false),
              myseqid);
          }
          flushOpSeqId = getNextSequenceId(wal);
          // Back up 1, minus 1 from oldest sequence id in memstore to get last 'flushed' edit
          flushedSeqId =
            earliestUnflushedSequenceIdForTheRegion.longValue() == HConstants.NO_SEQNUM?
              flushOpSeqId: earliestUnflushedSequenceIdForTheRegion.longValue() - 1;
        } else {
          // use the provided sequence Id as WAL is not being used for this flush.
          flushedSeqId = flushOpSeqId = myseqid;
        }

        for (Store s : storesToFlush) {
          totalFlushableSizeOfFlushableStores += s.getFlushableSize();
          storeFlushCtxs.put(s.getFamily().getName(), s.createFlushContext(flushOpSeqId));
          committedFiles.put(s.getFamily().getName(), null); // for writing stores to WAL
          storeFlushableSize.put(s.getFamily().getName(), s.getFlushableSize());
        }

        // write the snapshot start to WAL
        if (wal != null && !writestate.readOnly) {
          FlushDescriptor desc = ProtobufUtil.toFlushDescriptor(FlushAction.START_FLUSH,
            getRegionInfo(), flushOpSeqId, committedFiles);
          // no sync. Sync is below where we do not hold the updates lock
          trxId = WALUtil.writeFlushMarker(wal, this.htableDescriptor, getRegionInfo(),
            desc, false, mvcc);
        }

        // Prepare flush to disk (take a snapshot)
        for (StoreFlushContext flush : storeFlushCtxs.values()) {
          flush.prepareFlushToDisk(flushOpSeqId);
        }
      } catch (IOException ex) {
        if (wal != null) {
          if (trxId > 0) { // check whether we have already written START_FLUSH to WAL
            try {
              FlushDescriptor desc = ProtobufUtil.toFlushDescriptor(FlushAction.ABORT_FLUSH,
                getRegionInfo(), flushOpSeqId, committedFiles);
              WALUtil.writeFlushMarker(wal, this.htableDescriptor, getRegionInfo(),
                desc, false, mvcc);
            } catch (Throwable t) {
              LOG.warn("Received unexpected exception trying to write ABORT_FLUSH marker to WAL:" +
                  StringUtils.stringifyException(t));
              // ignore this since we will be aborting the RS with DSE.
            }
          }
          // we have called wal.startCacheFlush(), now we have to abort it
          wal.abortCacheFlush(this.getRegionInfo().getEncodedNameAsBytes());
          throw ex; // let upper layers deal with it.
        }
      } finally {
        this.updatesLock.writeLock().unlock();
      }
      String s = "Finished memstore snapshotting " + this +
        ", syncing WAL and waiting on mvcc, flushsize=" + totalFlushableSizeOfFlushableStores;
      status.setStatus(s);
      if (LOG.isTraceEnabled()) LOG.trace(s);
      // sync unflushed WAL changes
      // see HBASE-8208 for details
      if (wal != null) {
        try {
          wal.sync(); // ensure that flush marker is sync'ed
        } catch (IOException ioe) {
          wal.abortCacheFlush(this.getRegionInfo().getEncodedNameAsBytes());
          throw ioe;
        }
      }

      // wait for all in-progress transactions to commit to WAL before
      // we can start the flush. This prevents
      // uncommitted transactions from being written into HFiles.
      // We have to block before we start the flush, otherwise keys that
      // were removed via a rollbackMemstore could be written to Hfiles.
      mvcc.completeAndWait(writeEntry);
      // set writeEntry to null to prevent mvcc.complete from being called again inside finally
      // block
      writeEntry = null;
    } finally {
      if (writeEntry != null) {
        // In case of failure just mark current writeEntry as complete.
        mvcc.complete(writeEntry);
      }
    }
    return new PrepareFlushResult(storeFlushCtxs, committedFiles, storeFlushableSize, startTime,
        flushOpSeqId, flushedSeqId, totalFlushableSizeOfFlushableStores);
  }

  /**
   * @param families
   * @return True if passed Set is all families in the region.
   */
  private boolean isAllFamilies(final Collection<Store> families) {
    return families == null || this.stores.size() == families.size();
  }

  /**
   * Writes a marker to WAL indicating a flush is requested but cannot be complete due to various
   * reasons. Ignores exceptions from WAL. Returns whether the write succeeded.
   * @param wal
   * @return whether WAL write was successful
   */
  private boolean writeFlushRequestMarkerToWAL(WAL wal, boolean writeFlushWalMarker) {
    if (writeFlushWalMarker && wal != null && !writestate.readOnly) {
      FlushDescriptor desc = ProtobufUtil.toFlushDescriptor(FlushAction.CANNOT_FLUSH,
        getRegionInfo(), -1, new TreeMap<byte[], List<Path>>(Bytes.BYTES_COMPARATOR));
      try {
        WALUtil.writeFlushMarker(wal, this.htableDescriptor, getRegionInfo(),
          desc, true, mvcc);
        return true;
      } catch (IOException e) {
        LOG.warn(getRegionInfo().getEncodedName() + " : "
            + "Received exception while trying to write the flush request to wal", e);
      }
    }
    return false;
  }

  protected FlushResult internalFlushCacheAndCommit(
        final WAL wal, MonitoredTask status, final PrepareFlushResult prepareResult,
        final Collection<Store> storesToFlush)
    throws IOException {

    // prepare flush context is carried via PrepareFlushResult
    TreeMap<byte[], StoreFlushContext> storeFlushCtxs = prepareResult.storeFlushCtxs;
    TreeMap<byte[], List<Path>> committedFiles = prepareResult.committedFiles;
    long startTime = prepareResult.startTime;
    long flushOpSeqId = prepareResult.flushOpSeqId;
    long flushedSeqId = prepareResult.flushedSeqId;
    long totalFlushableSizeOfFlushableStores = prepareResult.totalFlushableSize;

    String s = "Flushing stores of " + this;
    status.setStatus(s);
    if (LOG.isTraceEnabled()) LOG.trace(s);

    // Any failure from here on out will be catastrophic requiring server
    // restart so wal content can be replayed and put back into the memstore.
    // Otherwise, the snapshot content while backed up in the wal, it will not
    // be part of the current running servers state.
    boolean compactionRequested = false;
    try {
      // A.  Flush memstore to all the HStores.
      // Keep running vector of all store files that includes both old and the
      // just-made new flush store file. The new flushed file is still in the
      // tmp directory.

      for (StoreFlushContext flush : storeFlushCtxs.values()) {
        flush.flushCache(status);
      }

      // Switch snapshot (in memstore) -> new hfile (thus causing
      // all the store scanners to reset/reseek).
      Iterator<Store> it = storesToFlush.iterator();
      // stores.values() and storeFlushCtxs have same order
      for (StoreFlushContext flush : storeFlushCtxs.values()) {
        boolean needsCompaction = flush.commit(status);
        if (needsCompaction) {
          compactionRequested = true;
        }
        byte[] storeName = it.next().getFamily().getName();
        List<Path> storeCommittedFiles = flush.getCommittedFiles();
        committedFiles.put(storeName, storeCommittedFiles);
        // Flush committed no files, indicating flush is empty or flush was canceled
        if (storeCommittedFiles == null || storeCommittedFiles.isEmpty()) {
          totalFlushableSizeOfFlushableStores -= prepareResult.storeFlushableSize.get(storeName);
        }
      }
      storeFlushCtxs.clear();

      // Set down the memstore size by amount of flush.
      this.addAndGetGlobalMemstoreSize(-totalFlushableSizeOfFlushableStores);

      if (wal != null) {
        // write flush marker to WAL. If fail, we should throw DroppedSnapshotException
        FlushDescriptor desc = ProtobufUtil.toFlushDescriptor(FlushAction.COMMIT_FLUSH,
          getRegionInfo(), flushOpSeqId, committedFiles);
        WALUtil.writeFlushMarker(wal, this.htableDescriptor, getRegionInfo(),
          desc, true, mvcc);
      }
    } catch (Throwable t) {
      // An exception here means that the snapshot was not persisted.
      // The wal needs to be replayed so its content is restored to memstore.
      // Currently, only a server restart will do this.
      // We used to only catch IOEs but its possible that we'd get other
      // exceptions -- e.g. HBASE-659 was about an NPE -- so now we catch
      // all and sundry.
      if (wal != null) {
        try {
          FlushDescriptor desc = ProtobufUtil.toFlushDescriptor(FlushAction.ABORT_FLUSH,
            getRegionInfo(), flushOpSeqId, committedFiles);
          WALUtil.writeFlushMarker(wal, this.htableDescriptor, getRegionInfo(),
            desc, false, mvcc);
        } catch (Throwable ex) {
          LOG.warn(getRegionInfo().getEncodedName() + " : "
              + "failed writing ABORT_FLUSH marker to WAL", ex);
          // ignore this since we will be aborting the RS with DSE.
        }
        wal.abortCacheFlush(this.getRegionInfo().getEncodedNameAsBytes());
      }
      DroppedSnapshotException dse = new DroppedSnapshotException("region: " +
          Bytes.toStringBinary(getRegionInfo().getRegionName()));
      dse.initCause(t);
      status.abort("Flush failed: " + StringUtils.stringifyException(t));

      // Callers for flushcache() should catch DroppedSnapshotException and abort the region server.
      // However, since we may have the region read lock, we cannot call close(true) here since
      // we cannot promote to a write lock. Instead we are setting closing so that all other region
      // operations except for close will be rejected.
      this.closing.set(true);

      if (rsServices != null) {
        // This is a safeguard against the case where the caller fails to explicitly handle aborting
        rsServices.abort("Replay of WAL required. Forcing server shutdown", dse);
      }

      throw dse;
    }

    // If we get to here, the HStores have been written.

    // stores that do in memory flushes might still have data in memory therefor need to update the
    // wal w.r.t. their content
    updateLowestUnflushedSequenceIdInWal(storesToFlush);
    if (wal != null) {
      wal.completeCacheFlush(this.getRegionInfo().getEncodedNameAsBytes());
    }

    // Record latest flush time
    for (Store store: storesToFlush) {
      this.lastStoreFlushTimeMap.put(store, startTime);
    }

    this.maxFlushedSeqId = flushedSeqId;
    this.lastFlushOpSeqId = flushOpSeqId;

    // C. Finally notify anyone waiting on memstore to clear:
    // e.g. checkResources().
    synchronized (this) {
      notifyAll(); // FindBugs NN_NAKED_NOTIFY
    }

    long time = EnvironmentEdgeManager.currentTime() - startTime;
    long memstoresize = this.memstoreActiveSize.get();
    String msg = "Finished memstore flush of ~"
        + StringUtils.byteDesc(totalFlushableSizeOfFlushableStores) + "/"
        + totalFlushableSizeOfFlushableStores + ", currentsize="
        + StringUtils.byteDesc(memstoresize) + "/" + memstoresize
        + " for region " + this + " in " + time + "ms, sequenceid="
        + flushOpSeqId +  ", compaction requested=" + compactionRequested
        + ((wal == null) ? "; wal=null" : "");
    LOG.info(msg);
    status.setStatus(msg);

    return new FlushResultImpl(compactionRequested ?
        FlushResult.Result.FLUSHED_COMPACTION_NEEDED :
          FlushResult.Result.FLUSHED_NO_COMPACTION_NEEDED,
        flushOpSeqId);
  }

  // stores that do in memory flushes might still have data in memory therefor need to update the
  // wal w.r.t. their content
  private void updateLowestUnflushedSequenceIdInWal(Collection<Store> storesToFlush) {
    for(Store s :storesToFlush) {
      s.updateLowestUnflushedSequenceIdInWal();
    }
  }

  /**
   * Method to safely get the next sequence number.
   * @return Next sequence number unassociated with any actual edit.
   * @throws IOException
   */
  @VisibleForTesting
  protected long getNextSequenceId(final WAL wal) throws IOException {
    // TODO: For review. Putting an empty edit in to get a sequenceid out will not work if the
    // WAL is banjaxed... if it has gotten an exception and the WAL has not yet been rolled or
    // aborted. In this case, we'll just get stuck here. For now, until HBASE-12751, just have
    // a timeout. May happen in tests after we tightened the semantic via HBASE-14317.
    // Also, the getSequenceId blocks on a latch. There is no global list of outstanding latches
    // so if an abort or stop, there is no way to call them in.
    WALKey key = this.appendEmptyEdit(wal);
    mvcc.complete(key.getWriteEntry());
    return key.getSequenceId(this.maxWaitForSeqId);
  }

  //////////////////////////////////////////////////////////////////////////////
  // get() methods for client use.
  //////////////////////////////////////////////////////////////////////////////

  @Override
  public RegionScanner getScanner(Scan scan) throws IOException {
   return getScanner(scan, true);
  }

  public RegionScanner getScanner(Scan scan, boolean copyCellsFromSharedMem) throws IOException {
    RegionScanner scanner = getScanner(scan, null, copyCellsFromSharedMem);
    return scanner;
  }

  public long getWalSequenceId(final WAL wal) throws IOException {
    return getNextSequenceId(wal);
  }

  protected RegionScanner getScanner(Scan scan, List<KeyValueScanner> additionalScanners,
      boolean copyCellsFromSharedMem) throws IOException {
    startRegionOperation(Operation.SCAN);
    try {
      // Verify families are all valid
      if (!scan.hasFamilies()) {
        // Adding all families to scanner
        for (byte[] family : this.htableDescriptor.getFamiliesKeys()) {
          scan.addFamily(family);
        }
      } else {
        for (byte[] family : scan.getFamilyMap().keySet()) {
          checkFamily(family);
        }
      }
      return instantiateRegionScanner(scan, additionalScanners, copyCellsFromSharedMem);
    } finally {
      closeRegionOperation(Operation.SCAN);
    }
  }

  protected RegionScanner instantiateRegionScanner(Scan scan,
      List<KeyValueScanner> additionalScanners, boolean copyCellsFromSharedMem) throws IOException {
    if (scan.isReversed()) {
      if (scan.getFilter() != null) {
        scan.getFilter().setReversed(true);
      }
      return new ReversedRegionScannerImpl(scan, additionalScanners, this, copyCellsFromSharedMem);
    }
    return new RegionScannerImpl(scan, additionalScanners, this, copyCellsFromSharedMem);
  }

  @Override
  public void prepareDelete(Delete delete) throws IOException {
    // Check to see if this is a deleteRow insert
    if(delete.getFamilyCellMap().isEmpty()){
      for(byte [] family : this.htableDescriptor.getFamiliesKeys()){
        // Don't eat the timestamp
        delete.addFamily(family, delete.getTimeStamp());
      }
    } else {
      for(byte [] family : delete.getFamilyCellMap().keySet()) {
        if(family == null) {
          throw new NoSuchColumnFamilyException("Empty family is invalid");
        }
        checkFamily(family);
      }
    }
  }

  @Override
  public void delete(Delete delete) throws IOException {
    checkReadOnly();
    checkResources();
    startRegionOperation(Operation.DELETE);
    try {
      delete.getRow();
      // All edits for the given row (across all column families) must happen atomically.
      doBatchMutate(delete);
    } finally {
      closeRegionOperation(Operation.DELETE);
    }
  }

  /**
   * Row needed by below method.
   */
  private static final byte [] FOR_UNIT_TESTS_ONLY = Bytes.toBytes("ForUnitTestsOnly");

  /**
   * This is used only by unit tests. Not required to be a public API.
   * @param familyMap map of family to edits for the given family.
   * @throws IOException
   */
  void delete(NavigableMap<byte[], List<Cell>> familyMap,
      Durability durability) throws IOException {
    Delete delete = new Delete(FOR_UNIT_TESTS_ONLY);
    delete.setFamilyCellMap(familyMap);
    delete.setDurability(durability);
    doBatchMutate(delete);
  }

  @Override
  public void prepareDeleteTimestamps(Mutation mutation, Map<byte[], List<Cell>> familyMap,
      byte[] byteNow) throws IOException {
    for (Map.Entry<byte[], List<Cell>> e : familyMap.entrySet()) {

      byte[] family = e.getKey();
      List<Cell> cells = e.getValue();
      assert cells instanceof RandomAccess;

      Map<byte[], Integer> kvCount = new TreeMap<byte[], Integer>(Bytes.BYTES_COMPARATOR);
      int listSize = cells.size();
      for (int i=0; i < listSize; i++) {
        Cell cell = cells.get(i);
        //  Check if time is LATEST, change to time of most recent addition if so
        //  This is expensive.
        if (cell.getTimestamp() == HConstants.LATEST_TIMESTAMP && CellUtil.isDeleteType(cell)) {
          byte[] qual = CellUtil.cloneQualifier(cell);
          if (qual == null) qual = HConstants.EMPTY_BYTE_ARRAY;

          Integer count = kvCount.get(qual);
          if (count == null) {
            kvCount.put(qual, 1);
          } else {
            kvCount.put(qual, count + 1);
          }
          count = kvCount.get(qual);

          Get get = new Get(CellUtil.cloneRow(cell));
          get.setMaxVersions(count);
          get.addColumn(family, qual);
          if (coprocessorHost != null) {
            if (!coprocessorHost.prePrepareTimeStampForDeleteVersion(mutation, cell,
                byteNow, get)) {
              updateDeleteLatestVersionTimeStamp(cell, get, count, byteNow);
            }
          } else {
            updateDeleteLatestVersionTimeStamp(cell, get, count, byteNow);
          }
        } else {
          CellUtil.updateLatestStamp(cell, byteNow, 0);
        }
      }
    }
  }

  void updateDeleteLatestVersionTimeStamp(Cell cell, Get get, int count, byte[] byteNow)
      throws IOException {
    List<Cell> result = get(get, false);

    if (result.size() < count) {
      // Nothing to delete
      CellUtil.updateLatestStamp(cell, byteNow, 0);
      return;
    }
    if (result.size() > count) {
      throw new RuntimeException("Unexpected size: " + result.size());
    }
    Cell getCell = result.get(count - 1);
    CellUtil.setTimestamp(cell, getCell.getTimestamp());
  }

  @Override
  public void put(Put put) throws IOException {
    checkReadOnly();

    // Do a rough check that we have resources to accept a write.  The check is
    // 'rough' in that between the resource check and the call to obtain a
    // read lock, resources may run out.  For now, the thought is that this
    // will be extremely rare; we'll deal with it when it happens.
    checkResources();
    startRegionOperation(Operation.PUT);
    try {
      // All edits for the given row (across all column families) must happen atomically.
      doBatchMutate(put);
    } finally {
      closeRegionOperation(Operation.PUT);
    }
  }

  /**
   * Struct-like class that tracks the progress of a batch operation,
   * accumulating status codes and tracking the index at which processing
   * is proceeding.
   */
  private abstract static class BatchOperationInProgress<T> {
    T[] operations;
    int nextIndexToProcess = 0;
    OperationStatus[] retCodeDetails;
    WALEdit[] walEditsFromCoprocessors;

    public BatchOperationInProgress(T[] operations) {
      this.operations = operations;
      this.retCodeDetails = new OperationStatus[operations.length];
      this.walEditsFromCoprocessors = new WALEdit[operations.length];
      Arrays.fill(this.retCodeDetails, OperationStatus.NOT_RUN);
    }

    public abstract Mutation getMutation(int index);
    public abstract long getNonceGroup(int index);
    public abstract long getNonce(int index);
    /** This method is potentially expensive and should only be used for non-replay CP path. */
    public abstract Mutation[] getMutationsForCoprocs();
    public abstract boolean isInReplay();
    public abstract long getReplaySequenceId();

    public boolean isDone() {
      return nextIndexToProcess == operations.length;
    }
  }

  private static class MutationBatch extends BatchOperationInProgress<Mutation> {
    private long nonceGroup;
    private long nonce;
    public MutationBatch(Mutation[] operations, long nonceGroup, long nonce) {
      super(operations);
      this.nonceGroup = nonceGroup;
      this.nonce = nonce;
    }

    @Override
    public Mutation getMutation(int index) {
      return this.operations[index];
    }

    @Override
    public long getNonceGroup(int index) {
      return nonceGroup;
    }

    @Override
    public long getNonce(int index) {
      return nonce;
    }

    @Override
    public Mutation[] getMutationsForCoprocs() {
      return this.operations;
    }

    @Override
    public boolean isInReplay() {
      return false;
    }

    @Override
    public long getReplaySequenceId() {
      return 0;
    }
  }

  private static class ReplayBatch extends BatchOperationInProgress<MutationReplay> {
    private long replaySeqId = 0;
    public ReplayBatch(MutationReplay[] operations, long seqId) {
      super(operations);
      this.replaySeqId = seqId;
    }

    @Override
    public Mutation getMutation(int index) {
      return this.operations[index].mutation;
    }

    @Override
    public long getNonceGroup(int index) {
      return this.operations[index].nonceGroup;
    }

    @Override
    public long getNonce(int index) {
      return this.operations[index].nonce;
    }

    @Override
    public Mutation[] getMutationsForCoprocs() {
      assert false;
      throw new RuntimeException("Should not be called for replay batch");
    }

    @Override
    public boolean isInReplay() {
      return true;
    }

    @Override
    public long getReplaySequenceId() {
      return this.replaySeqId;
    }
  }

  @Override
  public OperationStatus[] batchMutate(Mutation[] mutations, long nonceGroup, long nonce)
      throws IOException {
    // As it stands, this is used for 3 things
    //  * batchMutate with single mutation - put/delete, separate or from checkAndMutate.
    //  * coprocessor calls (see ex. BulkDeleteEndpoint).
    // So nonces are not really ever used by HBase. They could be by coprocs, and checkAnd...
    return batchMutate(new MutationBatch(mutations, nonceGroup, nonce));
  }

  public OperationStatus[] batchMutate(Mutation[] mutations) throws IOException {
    return batchMutate(mutations, HConstants.NO_NONCE, HConstants.NO_NONCE);
  }

  @Override
  public OperationStatus[] batchReplay(MutationReplay[] mutations, long replaySeqId)
      throws IOException {
    if (!RegionReplicaUtil.isDefaultReplica(getRegionInfo())
        && replaySeqId < lastReplayedOpenRegionSeqId) {
      // if it is a secondary replica we should ignore these entries silently
      // since they are coming out of order
      if (LOG.isTraceEnabled()) {
        LOG.trace(getRegionInfo().getEncodedName() + " : "
          + "Skipping " + mutations.length + " mutations with replaySeqId=" + replaySeqId
          + " which is < than lastReplayedOpenRegionSeqId=" + lastReplayedOpenRegionSeqId);
        for (MutationReplay mut : mutations) {
          LOG.trace(getRegionInfo().getEncodedName() + " : Skipping : " + mut.mutation);
        }
      }

      OperationStatus[] statuses = new OperationStatus[mutations.length];
      for (int i = 0; i < statuses.length; i++) {
        statuses[i] = OperationStatus.SUCCESS;
      }
      return statuses;
    }
    return batchMutate(new ReplayBatch(mutations, replaySeqId));
  }

  /**
   * Perform a batch of mutations.
   * It supports only Put and Delete mutations and will ignore other types passed.
   * @param batchOp contains the list of mutations
   * @return an array of OperationStatus which internally contains the
   *         OperationStatusCode and the exceptionMessage if any.
   * @throws IOException
   */
  OperationStatus[] batchMutate(BatchOperationInProgress<?> batchOp) throws IOException {
    boolean initialized = false;
    Operation op = batchOp.isInReplay() ? Operation.REPLAY_BATCH_MUTATE : Operation.BATCH_MUTATE;
    startRegionOperation(op);
    try {
      while (!batchOp.isDone()) {
        if (!batchOp.isInReplay()) {
          checkReadOnly();
        }
        checkResources();

        if (!initialized) {
          this.writeRequestsCount.add(batchOp.operations.length);
          if (!batchOp.isInReplay()) {
            doPreMutationHook(batchOp);
          }
          initialized = true;
        }
        long addedSize = doMiniBatchMutation(batchOp);
        this.addAndGetGlobalMemstoreSize(addedSize);
        requestFlushIfNeeded();
      }
    } finally {
      closeRegionOperation(op);
    }
    return batchOp.retCodeDetails;
  }


  private void doPreMutationHook(BatchOperationInProgress<?> batchOp)
      throws IOException {
    /* Run coprocessor pre hook outside of locks to avoid deadlock */
    WALEdit walEdit = new WALEdit();
    if (coprocessorHost != null) {
      for (int i = 0 ; i < batchOp.operations.length; i++) {
        Mutation m = batchOp.getMutation(i);
        if (m instanceof Put) {
          if (coprocessorHost.prePut((Put) m, walEdit, m.getDurability())) {
            // pre hook says skip this Put
            // mark as success and skip in doMiniBatchMutation
            batchOp.retCodeDetails[i] = OperationStatus.SUCCESS;
          }
        } else if (m instanceof Delete) {
          Delete curDel = (Delete) m;
          if (curDel.getFamilyCellMap().isEmpty()) {
            // handle deleting a row case
            prepareDelete(curDel);
          }
          if (coprocessorHost.preDelete(curDel, walEdit, m.getDurability())) {
            // pre hook says skip this Delete
            // mark as success and skip in doMiniBatchMutation
            batchOp.retCodeDetails[i] = OperationStatus.SUCCESS;
          }
        } else {
          // In case of passing Append mutations along with the Puts and Deletes in batchMutate
          // mark the operation return code as failure so that it will not be considered in
          // the doMiniBatchMutation
          batchOp.retCodeDetails[i] = new OperationStatus(OperationStatusCode.FAILURE,
              "Put/Delete mutations only supported in batchMutate() now");
        }
        if (!walEdit.isEmpty()) {
          batchOp.walEditsFromCoprocessors[i] = walEdit;
          walEdit = new WALEdit();
        }
      }
    }
  }

  @SuppressWarnings("unchecked")
  private long doMiniBatchMutation(BatchOperationInProgress<?> batchOp) throws IOException {
    boolean isInReplay = batchOp.isInReplay();
    // variable to note if all Put items are for the same CF -- metrics related
    boolean putsCfSetConsistent = true;
    //The set of columnFamilies first seen for Put.
    Set<byte[]> putsCfSet = null;
    // variable to note if all Delete items are for the same CF -- metrics related
    boolean deletesCfSetConsistent = true;
    //The set of columnFamilies first seen for Delete.
    Set<byte[]> deletesCfSet = null;

    long currentNonceGroup = HConstants.NO_NONCE, currentNonce = HConstants.NO_NONCE;
    WALEdit walEdit = new WALEdit(isInReplay);
    MultiVersionConcurrencyControl.WriteEntry writeEntry = null;
    long txid = 0;
    boolean doRollBackMemstore = false;
    boolean locked = false;

    /** Keep track of the locks we hold so we can release them in finally clause */
    List<RowLock> acquiredRowLocks = Lists.newArrayListWithCapacity(batchOp.operations.length);
    // reference family maps directly so coprocessors can mutate them if desired
    Map<byte[], List<Cell>>[] familyMaps = new Map[batchOp.operations.length];
    // We try to set up a batch in the range [firstIndex,lastIndexExclusive)
    int firstIndex = batchOp.nextIndexToProcess;
    int lastIndexExclusive = firstIndex;
    boolean success = false;
    int noOfPuts = 0, noOfDeletes = 0;
    WALKey walKey = null;
    long mvccNum = 0;
    try {
      // ------------------------------------
      // STEP 1. Try to acquire as many locks as we can, and ensure
      // we acquire at least one.
      // ----------------------------------
      int numReadyToWrite = 0;
      long now = EnvironmentEdgeManager.currentTime();
      while (lastIndexExclusive < batchOp.operations.length) {
        Mutation mutation = batchOp.getMutation(lastIndexExclusive);
        boolean isPutMutation = mutation instanceof Put;

        Map<byte[], List<Cell>> familyMap = mutation.getFamilyCellMap();
        // store the family map reference to allow for mutations
        familyMaps[lastIndexExclusive] = familyMap;

        // skip anything that "ran" already
        if (batchOp.retCodeDetails[lastIndexExclusive].getOperationStatusCode()
            != OperationStatusCode.NOT_RUN) {
          lastIndexExclusive++;
          continue;
        }

        try {
          if (isPutMutation) {
            // Check the families in the put. If bad, skip this one.
            if (isInReplay) {
              removeNonExistentColumnFamilyForReplay(familyMap);
            } else {
              checkFamilies(familyMap.keySet());
            }
            checkTimestamps(mutation.getFamilyCellMap(), now);
          } else {
            prepareDelete((Delete) mutation);
          }
          checkRow(mutation.getRow(), "doMiniBatchMutation");
        } catch (NoSuchColumnFamilyException nscf) {
          LOG.warn("No such column family in batch mutation", nscf);
          batchOp.retCodeDetails[lastIndexExclusive] = new OperationStatus(
              OperationStatusCode.BAD_FAMILY, nscf.getMessage());
          lastIndexExclusive++;
          continue;
        } catch (FailedSanityCheckException fsce) {
          LOG.warn("Batch Mutation did not pass sanity check", fsce);
          batchOp.retCodeDetails[lastIndexExclusive] = new OperationStatus(
              OperationStatusCode.SANITY_CHECK_FAILURE, fsce.getMessage());
          lastIndexExclusive++;
          continue;
        } catch (WrongRegionException we) {
          LOG.warn("Batch mutation had a row that does not belong to this region", we);
          batchOp.retCodeDetails[lastIndexExclusive] = new OperationStatus(
              OperationStatusCode.SANITY_CHECK_FAILURE, we.getMessage());
          lastIndexExclusive++;
          continue;
        }

        // If we haven't got any rows in our batch, we should block to
        // get the next one.
        RowLock rowLock = null;
        try {
          rowLock = getRowLock(mutation.getRow(), true);
        } catch (IOException ioe) {
          LOG.warn("Failed getting lock in batch put, row="
            + Bytes.toStringBinary(mutation.getRow()), ioe);
          throw ioe;
        }
        if (rowLock == null) {
          // We failed to grab another lock
          throw new IOException("Failed getting lock in batch put, row=" +
              Bytes.toStringBinary(mutation.getRow()));
        } else {
          acquiredRowLocks.add(rowLock);
        }

        lastIndexExclusive++;
        numReadyToWrite++;

        if (isPutMutation) {
          // If Column Families stay consistent through out all of the
          // individual puts then metrics can be reported as a mutliput across
          // column families in the first put.
          if (putsCfSet == null) {
            putsCfSet = mutation.getFamilyCellMap().keySet();
          } else {
            putsCfSetConsistent = putsCfSetConsistent
                && mutation.getFamilyCellMap().keySet().equals(putsCfSet);
          }
        } else {
          if (deletesCfSet == null) {
            deletesCfSet = mutation.getFamilyCellMap().keySet();
          } else {
            deletesCfSetConsistent = deletesCfSetConsistent
                && mutation.getFamilyCellMap().keySet().equals(deletesCfSet);
          }
        }
      }

      // we should record the timestamp only after we have acquired the rowLock,
      // otherwise, newer puts/deletes are not guaranteed to have a newer timestamp
      now = EnvironmentEdgeManager.currentTime();
      byte[] byteNow = Bytes.toBytes(now);

      // Nothing to put/delete -- an exception in the above such as NoSuchColumnFamily?
      if (numReadyToWrite <= 0) return 0L;

      // We've now grabbed as many mutations off the list as we can

      // ------------------------------------
      // STEP 2. Update any LATEST_TIMESTAMP timestamps
      // ----------------------------------
      for (int i = firstIndex; !isInReplay && i < lastIndexExclusive; i++) {
        // skip invalid
        if (batchOp.retCodeDetails[i].getOperationStatusCode()
            != OperationStatusCode.NOT_RUN) continue;

        Mutation mutation = batchOp.getMutation(i);
        if (mutation instanceof Put) {
          updateCellTimestamps(familyMaps[i].values(), byteNow);
          noOfPuts++;
        } else {
          prepareDeleteTimestamps(mutation, familyMaps[i], byteNow);
          noOfDeletes++;
        }
        rewriteCellTags(familyMaps[i], mutation);
      }

      lock(this.updatesLock.readLock(), numReadyToWrite);
      locked = true;

      // calling the pre CP hook for batch mutation
      if (!isInReplay && coprocessorHost != null) {
        MiniBatchOperationInProgress<Mutation> miniBatchOp =
          new MiniBatchOperationInProgress<Mutation>(batchOp.getMutationsForCoprocs(),
          batchOp.retCodeDetails, batchOp.walEditsFromCoprocessors, firstIndex, lastIndexExclusive);
        if (coprocessorHost.preBatchMutate(miniBatchOp)) return 0L;
      }

      // ------------------------------------
      // STEP 3. Build WAL edit
      // ----------------------------------
      Durability durability = Durability.USE_DEFAULT;
      for (int i = firstIndex; i < lastIndexExclusive; i++) {
        // Skip puts that were determined to be invalid during preprocessing
        if (batchOp.retCodeDetails[i].getOperationStatusCode() != OperationStatusCode.NOT_RUN) {
          continue;
        }

        Mutation m = batchOp.getMutation(i);
        Durability tmpDur = getEffectiveDurability(m.getDurability());
        if (tmpDur.ordinal() > durability.ordinal()) {
          durability = tmpDur;
        }
        if (tmpDur == Durability.SKIP_WAL) {
          recordMutationWithoutWal(m.getFamilyCellMap());
          continue;
        }

        long nonceGroup = batchOp.getNonceGroup(i), nonce = batchOp.getNonce(i);
        // In replay, the batch may contain multiple nonces. If so, write WALEdit for each.
        // Given how nonces are originally written, these should be contiguous.
        // They don't have to be, it will still work, just write more WALEdits than needed.
        if (nonceGroup != currentNonceGroup || nonce != currentNonce) {
          if (walEdit.size() > 0) {
            assert isInReplay;
            if (!isInReplay) {
              throw new IOException("Multiple nonces per batch and not in replay");
            }
            // txid should always increase, so having the one from the last call is ok.
            // we use HLogKey here instead of WALKey directly to support legacy coprocessors.
            walKey = new ReplayHLogKey(this.getRegionInfo().getEncodedNameAsBytes(),
              this.htableDescriptor.getTableName(), now, m.getClusterIds(),
              currentNonceGroup, currentNonce, mvcc);
            txid = this.wal.append(this.htableDescriptor,  this.getRegionInfo(),  walKey,
              walEdit, true);
            walEdit = new WALEdit(isInReplay);
            walKey = null;
          }
          currentNonceGroup = nonceGroup;
          currentNonce = nonce;
        }

        // Add WAL edits by CP
        WALEdit fromCP = batchOp.walEditsFromCoprocessors[i];
        if (fromCP != null) {
          for (Cell cell : fromCP.getCells()) {
            walEdit.add(cell);
          }
        }
        addFamilyMapToWALEdit(familyMaps[i], walEdit);
      }

      // -------------------------
      // STEP 4. Append the final edit to WAL. Do not sync wal.
      // -------------------------
      Mutation mutation = batchOp.getMutation(firstIndex);
      if (isInReplay) {
        // use wal key from the original
        walKey = new ReplayHLogKey(this.getRegionInfo().getEncodedNameAsBytes(),
          this.htableDescriptor.getTableName(), WALKey.NO_SEQUENCE_ID, now,
          mutation.getClusterIds(), currentNonceGroup, currentNonce, mvcc);
        long replaySeqId = batchOp.getReplaySequenceId();
        walKey.setOrigLogSeqNum(replaySeqId);
      }
      if (walEdit.size() > 0) {
        if (!isInReplay) {
        // we use HLogKey here instead of WALKey directly to support legacy coprocessors.
        walKey = new HLogKey(this.getRegionInfo().getEncodedNameAsBytes(),
            this.htableDescriptor.getTableName(), WALKey.NO_SEQUENCE_ID, now,
            mutation.getClusterIds(), currentNonceGroup, currentNonce, mvcc);
        }
        txid = this.wal.append(this.htableDescriptor, this.getRegionInfo(), walKey, walEdit, true);
      }
      // ------------------------------------
      // Acquire the latest mvcc number
      // ----------------------------------
      if (walKey == null) {
        // If this is a skip wal operation just get the read point from mvcc
        walKey = this.appendEmptyEdit(this.wal);
      }
      if (!isInReplay) {
        writeEntry = walKey.getWriteEntry();
        mvccNum = writeEntry.getWriteNumber();
      } else {
        mvccNum = batchOp.getReplaySequenceId();
      }

      // ------------------------------------
      // STEP 5. Write back to memstore
      // Write to memstore. It is ok to write to memstore
      // first without syncing the WAL because we do not roll
      // forward the memstore MVCC. The MVCC will be moved up when
      // the complete operation is done. These changes are not yet
      // visible to scanners till we update the MVCC. The MVCC is
      // moved only when the sync is complete.
      // ----------------------------------
      long addedSize = 0;
      for (int i = firstIndex; i < lastIndexExclusive; i++) {
        if (batchOp.retCodeDetails[i].getOperationStatusCode()
            != OperationStatusCode.NOT_RUN) {
          continue;
        }
        doRollBackMemstore = true; // If we have a failure, we need to clean what we wrote
        addedSize += applyFamilyMapToMemstore(familyMaps[i], mvccNum, isInReplay);
      }

      // -------------------------------
      // STEP 6. Release row locks, etc.
      // -------------------------------
      if (locked) {
        this.updatesLock.readLock().unlock();
        locked = false;
      }
      releaseRowLocks(acquiredRowLocks);

      // -------------------------
      // STEP 7. Sync wal.
      // -------------------------
      if (txid != 0) {
        syncOrDefer(txid, durability);
      }

      doRollBackMemstore = false;
      // calling the post CP hook for batch mutation
      if (!isInReplay && coprocessorHost != null) {
        MiniBatchOperationInProgress<Mutation> miniBatchOp =
          new MiniBatchOperationInProgress<Mutation>(batchOp.getMutationsForCoprocs(),
          batchOp.retCodeDetails, batchOp.walEditsFromCoprocessors, firstIndex, lastIndexExclusive);
        coprocessorHost.postBatchMutate(miniBatchOp);
      }

      // ------------------------------------------------------------------
      // STEP 8. Advance mvcc. This will make this put visible to scanners and getters.
      // ------------------------------------------------------------------
      if (writeEntry != null) {
        mvcc.completeAndWait(writeEntry);
        writeEntry = null;
      } else if (isInReplay) {
        // ensure that the sequence id of the region is at least as big as orig log seq id
        mvcc.advanceTo(mvccNum);
      }

      for (int i = firstIndex; i < lastIndexExclusive; i ++) {
        if (batchOp.retCodeDetails[i] == OperationStatus.NOT_RUN) {
          batchOp.retCodeDetails[i] = OperationStatus.SUCCESS;
        }
      }

      // ------------------------------------
      // STEP 9. Run coprocessor post hooks. This should be done after the wal is
      // synced so that the coprocessor contract is adhered to.
      // ------------------------------------
      if (!isInReplay && coprocessorHost != null) {
        for (int i = firstIndex; i < lastIndexExclusive; i++) {
          // only for successful puts
          if (batchOp.retCodeDetails[i].getOperationStatusCode()
              != OperationStatusCode.SUCCESS) {
            continue;
          }
          Mutation m = batchOp.getMutation(i);
          if (m instanceof Put) {
            coprocessorHost.postPut((Put) m, walEdit, m.getDurability());
          } else {
            coprocessorHost.postDelete((Delete) m, walEdit, m.getDurability());
          }
        }
      }

      success = true;
      return addedSize;
    } finally {
      // if the wal sync was unsuccessful, remove keys from memstore
      if (doRollBackMemstore) {
        for (int j = 0; j < familyMaps.length; j++) {
          for(List<Cell> cells:familyMaps[j].values()) {
            rollbackMemstore(cells);
          }
        }
        if (writeEntry != null) mvcc.complete(writeEntry);
      } else if (writeEntry != null) {
        mvcc.completeAndWait(writeEntry);
      }

      if (locked) {
        this.updatesLock.readLock().unlock();
      }
      releaseRowLocks(acquiredRowLocks);

      // See if the column families were consistent through the whole thing.
      // if they were then keep them. If they were not then pass a null.
      // null will be treated as unknown.
      // Total time taken might be involving Puts and Deletes.
      // Split the time for puts and deletes based on the total number of Puts and Deletes.

      if (noOfPuts > 0) {
        // There were some Puts in the batch.
        if (this.metricsRegion != null) {
          this.metricsRegion.updatePut();
        }
      }
      if (noOfDeletes > 0) {
        // There were some Deletes in the batch.
        if (this.metricsRegion != null) {
          this.metricsRegion.updateDelete();
        }
      }
      if (!success) {
        for (int i = firstIndex; i < lastIndexExclusive; i++) {
          if (batchOp.retCodeDetails[i].getOperationStatusCode() == OperationStatusCode.NOT_RUN) {
            batchOp.retCodeDetails[i] = OperationStatus.FAILURE;
          }
        }
      }
      if (coprocessorHost != null && !batchOp.isInReplay()) {
        // call the coprocessor hook to do any finalization steps
        // after the put is done
        MiniBatchOperationInProgress<Mutation> miniBatchOp =
            new MiniBatchOperationInProgress<Mutation>(batchOp.getMutationsForCoprocs(),
                batchOp.retCodeDetails, batchOp.walEditsFromCoprocessors, firstIndex,
                lastIndexExclusive);
        coprocessorHost.postBatchMutateIndispensably(miniBatchOp, success);
      }

      batchOp.nextIndexToProcess = lastIndexExclusive;
    }
  }

  /**
   * Returns effective durability from the passed durability and
   * the table descriptor.
   */
  protected Durability getEffectiveDurability(Durability d) {
    return d == Durability.USE_DEFAULT ? this.durability : d;
  }

  //TODO, Think that gets/puts and deletes should be refactored a bit so that
  //the getting of the lock happens before, so that you would just pass it into
  //the methods. So in the case of checkAndMutate you could just do lockRow,
  //get, put, unlockRow or something

  @Override
  public boolean checkAndMutate(byte [] row, byte [] family, byte [] qualifier,
      CompareOp compareOp, ByteArrayComparable comparator, Mutation w,
      boolean writeToWAL)
  throws IOException{
    checkReadOnly();
    //TODO, add check for value length or maybe even better move this to the
    //client if this becomes a global setting
    checkResources();
    boolean isPut = w instanceof Put;
    if (!isPut && !(w instanceof Delete))
      throw new org.apache.hadoop.hbase.DoNotRetryIOException("Action must " +
          "be Put or Delete");
    if (!Bytes.equals(row, w.getRow())) {
      throw new org.apache.hadoop.hbase.DoNotRetryIOException("Action's " +
          "getRow must match the passed row");
    }

    startRegionOperation();
    try {
      Get get = new Get(row);
      checkFamily(family);
      get.addColumn(family, qualifier);

      // Lock row - note that doBatchMutate will relock this row if called
      RowLock rowLock = getRowLock(get.getRow());
      // wait for all previous transactions to complete (with lock held)
      mvcc.await();
      try {
        if (this.getCoprocessorHost() != null) {
          Boolean processed = null;
          if (w instanceof Put) {
            processed = this.getCoprocessorHost().preCheckAndPutAfterRowLock(row, family,
                qualifier, compareOp, comparator, (Put) w);
          } else if (w instanceof Delete) {
            processed = this.getCoprocessorHost().preCheckAndDeleteAfterRowLock(row, family,
                qualifier, compareOp, comparator, (Delete) w);
          }
          if (processed != null) {
            return processed;
          }
        }
        List<Cell> result = get(get, false);

        boolean valueIsNull = comparator.getValue() == null ||
          comparator.getValue().length == 0;
        boolean matches = false;
        long cellTs = 0;
        if (result.size() == 0 && valueIsNull) {
          matches = true;
        } else if (result.size() > 0 && result.get(0).getValueLength() == 0 &&
            valueIsNull) {
          matches = true;
          cellTs = result.get(0).getTimestamp();
        } else if (result.size() == 1 && !valueIsNull) {
          Cell kv = result.get(0);
          cellTs = kv.getTimestamp();
          int compareResult = CellComparator.compareValue(kv, comparator);
          switch (compareOp) {
          case LESS:
            matches = compareResult < 0;
            break;
          case LESS_OR_EQUAL:
            matches = compareResult <= 0;
            break;
          case EQUAL:
            matches = compareResult == 0;
            break;
          case NOT_EQUAL:
            matches = compareResult != 0;
            break;
          case GREATER_OR_EQUAL:
            matches = compareResult >= 0;
            break;
          case GREATER:
            matches = compareResult > 0;
            break;
          default:
            throw new RuntimeException("Unknown Compare op " + compareOp.name());
          }
        }
        //If matches put the new put or delete the new delete
        if (matches) {
          // We have acquired the row lock already. If the system clock is NOT monotonically
          // non-decreasing (see HBASE-14070) we should make sure that the mutation has a
          // larger timestamp than what was observed via Get. doBatchMutate already does this, but
          // there is no way to pass the cellTs. See HBASE-14054.
          long now = EnvironmentEdgeManager.currentTime();
          long ts = Math.max(now, cellTs); // ensure write is not eclipsed
          byte[] byteTs = Bytes.toBytes(ts);

          if (w instanceof Put) {
            updateCellTimestamps(w.getFamilyCellMap().values(), byteTs);
          }
          // else delete is not needed since it already does a second get, and sets the timestamp
          // from get (see prepareDeleteTimestamps).

          // All edits for the given row (across all column families) must
          // happen atomically.
          doBatchMutate(w);
          this.checkAndMutateChecksPassed.increment();
          return true;
        }
        this.checkAndMutateChecksFailed.increment();
        return false;
      } finally {
        rowLock.release();
      }
    } finally {
      closeRegionOperation();
    }
  }

  //TODO, Think that gets/puts and deletes should be refactored a bit so that
  //the getting of the lock happens before, so that you would just pass it into
  //the methods. So in the case of checkAndMutate you could just do lockRow,
  //get, put, unlockRow or something

  @Override
  public boolean checkAndRowMutate(byte [] row, byte [] family, byte [] qualifier,
      CompareOp compareOp, ByteArrayComparable comparator, RowMutations rm,
      boolean writeToWAL) throws IOException {
    checkReadOnly();
    //TODO, add check for value length or maybe even better move this to the
    //client if this becomes a global setting
    checkResources();

    startRegionOperation();
    try {
      Get get = new Get(row);
      checkFamily(family);
      get.addColumn(family, qualifier);

      // Lock row - note that doBatchMutate will relock this row if called
      RowLock rowLock = getRowLock(get.getRow());
      // wait for all previous transactions to complete (with lock held)
      mvcc.await();
      try {
        List<Cell> result = get(get, false);

        boolean valueIsNull = comparator.getValue() == null ||
            comparator.getValue().length == 0;
        boolean matches = false;
        long cellTs = 0;
        if (result.size() == 0 && valueIsNull) {
          matches = true;
        } else if (result.size() > 0 && result.get(0).getValueLength() == 0 &&
            valueIsNull) {
          matches = true;
          cellTs = result.get(0).getTimestamp();
        } else if (result.size() == 1 && !valueIsNull) {
          Cell kv = result.get(0);
          cellTs = kv.getTimestamp();
          int compareResult = CellComparator.compareValue(kv, comparator);
          switch (compareOp) {
          case LESS:
            matches = compareResult < 0;
            break;
          case LESS_OR_EQUAL:
            matches = compareResult <= 0;
            break;
          case EQUAL:
            matches = compareResult == 0;
            break;
          case NOT_EQUAL:
            matches = compareResult != 0;
            break;
          case GREATER_OR_EQUAL:
            matches = compareResult >= 0;
            break;
          case GREATER:
            matches = compareResult > 0;
            break;
          default:
            throw new RuntimeException("Unknown Compare op " + compareOp.name());
          }
        }
        //If matches put the new put or delete the new delete
        if (matches) {
          // We have acquired the row lock already. If the system clock is NOT monotonically
          // non-decreasing (see HBASE-14070) we should make sure that the mutation has a
          // larger timestamp than what was observed via Get. doBatchMutate already does this, but
          // there is no way to pass the cellTs. See HBASE-14054.
          long now = EnvironmentEdgeManager.currentTime();
          long ts = Math.max(now, cellTs); // ensure write is not eclipsed
          byte[] byteTs = Bytes.toBytes(ts);

          for (Mutation w : rm.getMutations()) {
            if (w instanceof Put) {
              updateCellTimestamps(w.getFamilyCellMap().values(), byteTs);
            }
            // else delete is not needed since it already does a second get, and sets the timestamp
            // from get (see prepareDeleteTimestamps).
          }

          // All edits for the given row (across all column families) must
          // happen atomically.
          mutateRow(rm);
          this.checkAndMutateChecksPassed.increment();
          return true;
        }
        this.checkAndMutateChecksFailed.increment();
        return false;
      } finally {
        rowLock.release();
      }
    } finally {
      closeRegionOperation();
    }
  }

  private void doBatchMutate(Mutation mutation) throws IOException {
    // Currently this is only called for puts and deletes, so no nonces.
    OperationStatus[] batchMutate = this.batchMutate(new Mutation[]{mutation});
    if (batchMutate[0].getOperationStatusCode().equals(OperationStatusCode.SANITY_CHECK_FAILURE)) {
      throw new FailedSanityCheckException(batchMutate[0].getExceptionMsg());
    } else if (batchMutate[0].getOperationStatusCode().equals(OperationStatusCode.BAD_FAMILY)) {
      throw new NoSuchColumnFamilyException(batchMutate[0].getExceptionMsg());
    }
  }

  /**
   * Complete taking the snapshot on the region. Writes the region info and adds references to the
   * working snapshot directory.
   *
   * TODO for api consistency, consider adding another version with no {@link ForeignExceptionSnare}
   * arg.  (In the future other cancellable HRegion methods could eventually add a
   * {@link ForeignExceptionSnare}, or we could do something fancier).
   *
   * @param desc snapshot description object
   * @param exnSnare ForeignExceptionSnare that captures external exceptions in case we need to
   *   bail out.  This is allowed to be null and will just be ignored in that case.
   * @throws IOException if there is an external or internal error causing the snapshot to fail
   */
  public void addRegionToSnapshot(SnapshotDescription desc,
      ForeignExceptionSnare exnSnare) throws IOException {
    Path rootDir = FSUtils.getRootDir(conf);
    Path snapshotDir = SnapshotDescriptionUtils.getWorkingSnapshotDir(desc, rootDir);

    SnapshotManifest manifest = SnapshotManifest.create(conf, getFilesystem(),
            snapshotDir, desc, exnSnare);
    manifest.addRegion(this);

    // The regionserver holding the first region of the table is responsible for taking the
    // manifest of the mob dir.
    if (!Bytes.equals(getRegionInfo().getStartKey(), HConstants.EMPTY_START_ROW))
      return;

    // if any cf's have is mob enabled, add the "mob region" to the manifest.
    List<Store> stores = getStores();
    for (Store store : stores) {
      boolean hasMobStore = store.getFamily().isMobEnabled();
      if (hasMobStore) {
        // use the .mob as the start key and 0 as the regionid
        HRegionInfo mobRegionInfo = MobUtils.getMobRegionInfo(this.getTableDesc().getTableName());
        mobRegionInfo.setOffline(true);
        manifest.addMobRegion(mobRegionInfo, this.getTableDesc().getColumnFamilies());
        return;
      }
    }
  }

  @Override
  public void updateCellTimestamps(final Iterable<List<Cell>> cellItr, final byte[] now)
      throws IOException {
    for (List<Cell> cells: cellItr) {
      if (cells == null) continue;
      assert cells instanceof RandomAccess;
      int listSize = cells.size();
      for (int i = 0; i < listSize; i++) {
        CellUtil.updateLatestStamp(cells.get(i), now, 0);
      }
    }
  }

  /**
   * Possibly rewrite incoming cell tags.
   */
  void rewriteCellTags(Map<byte[], List<Cell>> familyMap, final Mutation m) {
    // Check if we have any work to do and early out otherwise
    // Update these checks as more logic is added here

    if (m.getTTL() == Long.MAX_VALUE) {
      return;
    }

    // From this point we know we have some work to do

    for (Map.Entry<byte[], List<Cell>> e: familyMap.entrySet()) {
      List<Cell> cells = e.getValue();
      assert cells instanceof RandomAccess;
      int listSize = cells.size();
      for (int i = 0; i < listSize; i++) {
        Cell cell = cells.get(i);
        List<Tag> newTags = new ArrayList<Tag>();
        Iterator<Tag> tagIterator = CellUtil.tagsIterator(cell.getTagsArray(),
          cell.getTagsOffset(), cell.getTagsLength());

        // Carry forward existing tags

        while (tagIterator.hasNext()) {

          // Add any filters or tag specific rewrites here

          newTags.add(tagIterator.next());
        }

        // Cell TTL handling

        // Check again if we need to add a cell TTL because early out logic
        // above may change when there are more tag based features in core.
        if (m.getTTL() != Long.MAX_VALUE) {
          // Add a cell TTL tag
          newTags.add(new Tag(TagType.TTL_TAG_TYPE, Bytes.toBytes(m.getTTL())));
        }

        // Rewrite the cell with the updated set of tags
        cells.set(i, new TagRewriteCell(cell, Tag.fromList(newTags)));
      }
    }
  }

  /*
   * Check if resources to support an update.
   *
   * We throw RegionTooBusyException if above memstore limit
   * and expect client to retry using some kind of backoff
  */
  private void checkResources() throws RegionTooBusyException {
    // If catalog region, do not impose resource constraints or block updates.
    if (this.getRegionInfo().isMetaRegion()) return;

    long memstoreSize = this.getMemstoreTotalSize();
    // block writes and force flush
    if (memstoreSize > this.blockingMemStoreSize) {
      blockedRequestsCount.increment();
      requestFlush();
      throw new RegionTooBusyException("Above memstore limit, " +
          "regionName=" + (this.getRegionInfo() == null ? "unknown" :
          this.getRegionInfo().getRegionNameAsString()) +
          ", server=" + (this.getRegionServerServices() == null ? "unknown" :
          this.getRegionServerServices().getServerName()) +
          ", memstoreActiveSize=" + memstoreSize +
          ", blockingMemStoreSize=" + blockingMemStoreSize);
    }
  }

  /**
   * requests flush if the size of all memstores in region exceeds the flush thresholds; force
   * the flush if it exceeds the force flush threshold
   * @throws RegionTooBusyException
   */
  private void requestFlushIfNeeded() throws RegionTooBusyException {
    long memstoreSize = this.getMemstoreSize();
    long memstoreTotalSize = this.getMemstoreTotalSize(); // including compaction pipelines

    // force flush
    if (memstoreTotalSize > this.memStoreForceFlushSize) {
      requestFlush();
      return;
    }

    // (regular) flush
    if (memstoreSize > this.memstoreFlushSize) {
      requestFlush();
    }
  }

  /**
   * @throws IOException Throws exception if region is in read-only mode.
   */
  protected void checkReadOnly() throws IOException {
    if (isReadOnly()) {
      throw new DoNotRetryIOException("region is read only");
    }
  }

  protected void checkReadsEnabled() throws IOException {
    if (!this.writestate.readsEnabled) {
      throw new IOException(getRegionInfo().getEncodedName()
        + ": The region's reads are disabled. Cannot serve the request");
    }
  }

  public void setReadsEnabled(boolean readsEnabled) {
   if (readsEnabled && !this.writestate.readsEnabled) {
     LOG.info(getRegionInfo().getEncodedName() + " : Enabling reads for region.");
    }
    this.writestate.setReadsEnabled(readsEnabled);
  }

  /**
   * Add updates first to the wal and then add values to memstore.
   * Warning: Assumption is caller has lock on passed in row.
   * @param edits Cell updates by column
   * @throws IOException
   */
  private void put(final byte [] row, byte [] family, List<Cell> edits)
  throws IOException {
    NavigableMap<byte[], List<Cell>> familyMap;
    familyMap = new TreeMap<byte[], List<Cell>>(Bytes.BYTES_COMPARATOR);

    familyMap.put(family, edits);
    Put p = new Put(row);
    p.setFamilyCellMap(familyMap);
    doBatchMutate(p);
  }

  /**
   * Atomically apply the given map of family->edits to the memstore.
   * This handles the consistency control on its own, but the caller
   * should already have locked updatesLock.readLock(). This also does
   * <b>not</b> check the families for validity.
   *
   * @param familyMap Map of kvs per family
   * @param mvccNum The MVCC for this transaction.
   * @param isInReplay true when adding replayed KVs into memstore
   * @return the additional memory usage of the memstore caused by the
   * new entries.
   */
  private long applyFamilyMapToMemstore(Map<byte[], List<Cell>> familyMap,
    long mvccNum, boolean isInReplay) throws IOException {
    long size = 0;

    for (Map.Entry<byte[], List<Cell>> e : familyMap.entrySet()) {
      byte[] family = e.getKey();
      List<Cell> cells = e.getValue();
      assert cells instanceof RandomAccess;
      Store store = getStore(family);
      int listSize = cells.size();
      for (int i=0; i < listSize; i++) {
        Cell cell = cells.get(i);
        if (cell.getSequenceId() == 0 || isInReplay) {
          CellUtil.setSequenceId(cell, mvccNum);
        }
        size += store.add(cell);
      }
    }

     return size;
   }

  /**
   * Remove all the keys listed in the map from the memstore. This method is
   * called when a Put/Delete has updated memstore but subsequently fails to update
   * the wal. This method is then invoked to rollback the memstore.
   */
  private void rollbackMemstore(List<Cell> memstoreCells) {
    int kvsRolledback = 0;

    for (Cell cell : memstoreCells) {
      byte[] family = CellUtil.cloneFamily(cell);
      Store store = getStore(family);
      store.rollback(cell);
      kvsRolledback++;
    }
    LOG.debug("rollbackMemstore rolled back " + kvsRolledback);
  }

  @Override
  public void checkFamilies(Collection<byte[]> families) throws NoSuchColumnFamilyException {
    for (byte[] family : families) {
      checkFamily(family);
    }
  }

  /**
   * During replay, there could exist column families which are removed between region server
   * failure and replay
   */
  private void removeNonExistentColumnFamilyForReplay(
      final Map<byte[], List<Cell>> familyMap) {
    List<byte[]> nonExistentList = null;
    for (byte[] family : familyMap.keySet()) {
      if (!this.htableDescriptor.hasFamily(family)) {
        if (nonExistentList == null) {
          nonExistentList = new ArrayList<byte[]>();
        }
        nonExistentList.add(family);
      }
    }
    if (nonExistentList != null) {
      for (byte[] family : nonExistentList) {
        // Perhaps schema was changed between crash and replay
        LOG.info("No family for " + Bytes.toString(family) + " omit from reply.");
        familyMap.remove(family);
      }
    }
  }

  @Override
  public void checkTimestamps(final Map<byte[], List<Cell>> familyMap, long now)
      throws FailedSanityCheckException {
    if (timestampSlop == HConstants.LATEST_TIMESTAMP) {
      return;
    }
    long maxTs = now + timestampSlop;
    for (List<Cell> kvs : familyMap.values()) {
      assert kvs instanceof RandomAccess;
      int listSize  = kvs.size();
      for (int i=0; i < listSize; i++) {
        Cell cell = kvs.get(i);
        // see if the user-side TS is out of range. latest = server-side
        long ts = cell.getTimestamp();
        if (ts != HConstants.LATEST_TIMESTAMP && ts > maxTs) {
          throw new FailedSanityCheckException("Timestamp for KV out of range "
              + cell + " (too.new=" + timestampSlop + ")");
        }
      }
    }
  }

  /**
   * Append the given map of family->edits to a WALEdit data structure.
   * This does not write to the WAL itself.
   * @param familyMap map of family->edits
   * @param walEdit the destination entry to append into
   */
  private void addFamilyMapToWALEdit(Map<byte[], List<Cell>> familyMap,
      WALEdit walEdit) {
    for (List<Cell> edits : familyMap.values()) {
      assert edits instanceof RandomAccess;
      int listSize = edits.size();
      for (int i=0; i < listSize; i++) {
        Cell cell = edits.get(i);
        walEdit.add(cell);
      }
    }
  }

  private void requestFlush() {
    if (this.rsServices == null) {
      return;
    }
    synchronized (writestate) {
      if (this.writestate.isFlushRequested()) {
        return;
      }
      writestate.flushRequested = true;
    }
    // Make request outside of synchronize block; HBASE-818.
    this.rsServices.getFlushRequester().requestFlush(this, false);
    if (LOG.isDebugEnabled()) {
      LOG.debug("Flush requested on " + this.getRegionInfo().getEncodedName());
    }
  }

  /*
   * @param size
   * @return True if size is over the flush threshold
   */
  private boolean isFlushSize(final long size) {
    return size > this.memstoreFlushSize;
  }

  /**
   * Read the edits put under this region by wal splitting process.  Put
   * the recovered edits back up into this region.
   *
   * <p>We can ignore any wal message that has a sequence ID that's equal to or
   * lower than minSeqId.  (Because we know such messages are already
   * reflected in the HFiles.)
   *
   * <p>While this is running we are putting pressure on memory yet we are
   * outside of our usual accounting because we are not yet an onlined region
   * (this stuff is being run as part of Region initialization).  This means
   * that if we're up against global memory limits, we'll not be flagged to flush
   * because we are not online. We can't be flushed by usual mechanisms anyways;
   * we're not yet online so our relative sequenceids are not yet aligned with
   * WAL sequenceids -- not till we come up online, post processing of split
   * edits.
   *
   * <p>But to help relieve memory pressure, at least manage our own heap size
   * flushing if are in excess of per-region limits.  Flushing, though, we have
   * to be careful and avoid using the regionserver/wal sequenceid.  Its running
   * on a different line to whats going on in here in this region context so if we
   * crashed replaying these edits, but in the midst had a flush that used the
   * regionserver wal with a sequenceid in excess of whats going on in here
   * in this region and with its split editlogs, then we could miss edits the
   * next time we go to recover. So, we have to flush inline, using seqids that
   * make sense in a this single region context only -- until we online.
   *
   * @param maxSeqIdInStores Any edit found in split editlogs needs to be in excess of
   * the maxSeqId for the store to be applied, else its skipped.
   * @return the sequence id of the last edit added to this region out of the
   * recovered edits log or <code>minSeqId</code> if nothing added from editlogs.
   * @throws IOException
   */
  protected long replayRecoveredEditsIfAny(final Path regiondir,
      Map<byte[], Long> maxSeqIdInStores,
      final CancelableProgressable reporter, final MonitoredTask status)
      throws IOException {
    long minSeqIdForTheRegion = -1;
    for (Long maxSeqIdInStore : maxSeqIdInStores.values()) {
      if (maxSeqIdInStore < minSeqIdForTheRegion || minSeqIdForTheRegion == -1) {
        minSeqIdForTheRegion = maxSeqIdInStore;
      }
    }
    long seqid = minSeqIdForTheRegion;

    FileSystem fs = this.fs.getFileSystem();
    NavigableSet<Path> files = WALSplitter.getSplitEditFilesSorted(fs, regiondir);
    if (LOG.isDebugEnabled()) {
      LOG.debug("Found " + (files == null ? 0 : files.size())
        + " recovered edits file(s) under " + regiondir);
    }

    if (files == null || files.isEmpty()) return seqid;

    for (Path edits: files) {
      if (edits == null || !fs.exists(edits)) {
        LOG.warn("Null or non-existent edits file: " + edits);
        continue;
      }
      if (isZeroLengthThenDelete(fs, edits)) continue;

      long maxSeqId;
      String fileName = edits.getName();
      maxSeqId = Math.abs(Long.parseLong(fileName));
      if (maxSeqId <= minSeqIdForTheRegion) {
        if (LOG.isDebugEnabled()) {
          String msg = "Maximum sequenceid for this wal is " + maxSeqId
            + " and minimum sequenceid for the region is " + minSeqIdForTheRegion
            + ", skipped the whole file, path=" + edits;
          LOG.debug(msg);
        }
        continue;
      }

      try {
        // replay the edits. Replay can return -1 if everything is skipped, only update
        // if seqId is greater
        seqid = Math.max(seqid, replayRecoveredEdits(edits, maxSeqIdInStores, reporter));
      } catch (IOException e) {
        boolean skipErrors = conf.getBoolean(
            HConstants.HREGION_EDITS_REPLAY_SKIP_ERRORS,
            conf.getBoolean(
                "hbase.skip.errors",
                HConstants.DEFAULT_HREGION_EDITS_REPLAY_SKIP_ERRORS));
        if (conf.get("hbase.skip.errors") != null) {
          LOG.warn(
              "The property 'hbase.skip.errors' has been deprecated. Please use " +
              HConstants.HREGION_EDITS_REPLAY_SKIP_ERRORS + " instead.");
        }
        if (skipErrors) {
          Path p = WALSplitter.moveAsideBadEditsFile(fs, edits);
          LOG.error(HConstants.HREGION_EDITS_REPLAY_SKIP_ERRORS
              + "=true so continuing. Renamed " + edits +
              " as " + p, e);
        } else {
          throw e;
        }
      }
    }
    // The edits size added into rsAccounting during this replaying will not
    // be required any more. So just clear it.
    if (this.rsAccounting != null) {
      this.rsAccounting.clearRegionReplayEditsSize(getRegionInfo().getRegionName());
    }
    if (seqid > minSeqIdForTheRegion) {
      // Then we added some edits to memory. Flush and cleanup split edit files.
      internalFlushcache(null, seqid, stores.values(), status, false);
    }
    // Now delete the content of recovered edits.  We're done w/ them.
    if (files.size() > 0 && this.conf.getBoolean("hbase.region.archive.recovered.edits", false)) {
      // For debugging data loss issues!
      // If this flag is set, make use of the hfile archiving by making recovered.edits a fake
      // column family. Have to fake out file type too by casting our recovered.edits as storefiles
      String fakeFamilyName = WALSplitter.getRegionDirRecoveredEditsDir(regiondir).getName();
      Set<StoreFile> fakeStoreFiles = new HashSet<StoreFile>(files.size());
      for (Path file: files) {
        fakeStoreFiles.add(new StoreFile(getRegionFileSystem().getFileSystem(), file, this.conf,
          null, null));
      }
      getRegionFileSystem().removeStoreFiles(fakeFamilyName, fakeStoreFiles);
    } else {
      for (Path file: files) {
        if (!fs.delete(file, false)) {
          LOG.error("Failed delete of " + file);
        } else {
          LOG.debug("Deleted recovered.edits file=" + file);
        }
      }
    }
    return seqid;
  }

  /*
   * @param edits File of recovered edits.
   * @param maxSeqIdInStores Maximum sequenceid found in each store.  Edits in wal
   * must be larger than this to be replayed for each store.
   * @param reporter
   * @return the sequence id of the last edit added to this region out of the
   * recovered edits log or <code>minSeqId</code> if nothing added from editlogs.
   * @throws IOException
   */
  private long replayRecoveredEdits(final Path edits,
      Map<byte[], Long> maxSeqIdInStores, final CancelableProgressable reporter)
    throws IOException {
    String msg = "Replaying edits from " + edits;
    LOG.info(msg);
    MonitoredTask status = TaskMonitor.get().createStatus(msg);
    FileSystem fs = this.fs.getFileSystem();

    status.setStatus("Opening recovered edits");
    WAL.Reader reader = null;
    try {
      reader = WALFactory.createReader(fs, edits, conf);
      long currentEditSeqId = -1;
      long currentReplaySeqId = -1;
      long firstSeqIdInLog = -1;
      long skippedEdits = 0;
      long editsCount = 0;
      long intervalEdits = 0;
      WAL.Entry entry;
      Store store = null;
      boolean reported_once = false;
      ServerNonceManager ng = this.rsServices == null ? null : this.rsServices.getNonceManager();

      try {
        // How many edits seen before we check elapsed time
        int interval = this.conf.getInt("hbase.hstore.report.interval.edits", 2000);
        // How often to send a progress report (default 1/2 master timeout)
        int period = this.conf.getInt("hbase.hstore.report.period", 300000);
        long lastReport = EnvironmentEdgeManager.currentTime();

        while ((entry = reader.next()) != null) {
          WALKey key = entry.getKey();
          WALEdit val = entry.getEdit();

          if (ng != null) { // some test, or nonces disabled
            ng.reportOperationFromWal(key.getNonceGroup(), key.getNonce(), key.getWriteTime());
          }

          if (reporter != null) {
            intervalEdits += val.size();
            if (intervalEdits >= interval) {
              // Number of edits interval reached
              intervalEdits = 0;
              long cur = EnvironmentEdgeManager.currentTime();
              if (lastReport + period <= cur) {
                status.setStatus("Replaying edits..." +
                    " skipped=" + skippedEdits +
                    " edits=" + editsCount);
                // Timeout reached
                if(!reporter.progress()) {
                  msg = "Progressable reporter failed, stopping replay";
                  LOG.warn(msg);
                  status.abort(msg);
                  throw new IOException(msg);
                }
                reported_once = true;
                lastReport = cur;
              }
            }
          }

          if (firstSeqIdInLog == -1) {
            firstSeqIdInLog = key.getLogSeqNum();
          }
          if (currentEditSeqId > key.getLogSeqNum()) {
            // when this condition is true, it means we have a serious defect because we need to
            // maintain increasing SeqId for WAL edits per region
            LOG.error(getRegionInfo().getEncodedName() + " : "
                 + "Found decreasing SeqId. PreId=" + currentEditSeqId + " key=" + key
                + "; edit=" + val);
          } else {
            currentEditSeqId = key.getLogSeqNum();
          }
          currentReplaySeqId = (key.getOrigLogSeqNum() > 0) ?
            key.getOrigLogSeqNum() : currentEditSeqId;

          // Start coprocessor replay here. The coprocessor is for each WALEdit
          // instead of a KeyValue.
          if (coprocessorHost != null) {
            status.setStatus("Running pre-WAL-restore hook in coprocessors");
            if (coprocessorHost.preWALRestore(this.getRegionInfo(), key, val)) {
              // if bypass this wal entry, ignore it ...
              continue;
            }
          }
          // Check this edit is for this region.
          if (!Bytes.equals(key.getEncodedRegionName(),
              this.getRegionInfo().getEncodedNameAsBytes())) {
            skippedEdits++;
            continue;
          }

          boolean flush = false;
          for (Cell cell: val.getCells()) {
            // Check this edit is for me. Also, guard against writing the special
            // METACOLUMN info such as HBASE::CACHEFLUSH entries
            if (CellUtil.matchingFamily(cell, WALEdit.METAFAMILY)) {
              //this is a special edit, we should handle it
              CompactionDescriptor compaction = WALEdit.getCompaction(cell);
              if (compaction != null) {
                //replay the compaction
                replayWALCompactionMarker(compaction, false, true, Long.MAX_VALUE);
              }
              skippedEdits++;
              continue;
            }
            // Figure which store the edit is meant for.
            if (store == null || !CellUtil.matchingFamily(cell, store.getFamily().getName())) {
              store = getStore(cell);
            }
            if (store == null) {
              // This should never happen.  Perhaps schema was changed between
              // crash and redeploy?
              LOG.warn("No family for " + cell);
              skippedEdits++;
              continue;
            }
            // Now, figure if we should skip this edit.
            if (key.getLogSeqNum() <= maxSeqIdInStores.get(store.getFamily()
                .getName())) {
              skippedEdits++;
              continue;
            }
            CellUtil.setSequenceId(cell, currentReplaySeqId);

            // Once we are over the limit, restoreEdit will keep returning true to
            // flush -- but don't flush until we've played all the kvs that make up
            // the WALEdit.
            flush |= restoreEdit(store, cell);
            editsCount++;
          }
          if (flush) {
            internalFlushcache(null, currentEditSeqId, stores.values(), status, false);
          }

          if (coprocessorHost != null) {
            coprocessorHost.postWALRestore(this.getRegionInfo(), key, val);
          }
        }
      } catch (EOFException eof) {
        Path p = WALSplitter.moveAsideBadEditsFile(fs, edits);
        msg = "Encountered EOF. Most likely due to Master failure during " +
            "wal splitting, so we have this data in another edit.  " +
            "Continuing, but renaming " + edits + " as " + p;
        LOG.warn(msg, eof);
        status.abort(msg);
      } catch (IOException ioe) {
        // If the IOE resulted from bad file format,
        // then this problem is idempotent and retrying won't help
        if (ioe.getCause() instanceof ParseException) {
          Path p = WALSplitter.moveAsideBadEditsFile(fs, edits);
          msg = "File corruption encountered!  " +
              "Continuing, but renaming " + edits + " as " + p;
          LOG.warn(msg, ioe);
          status.setStatus(msg);
        } else {
          status.abort(StringUtils.stringifyException(ioe));
          // other IO errors may be transient (bad network connection,
          // checksum exception on one datanode, etc).  throw & retry
          throw ioe;
        }
      }
      if (reporter != null && !reported_once) {
        reporter.progress();
      }
      msg = "Applied " + editsCount + ", skipped " + skippedEdits +
        ", firstSequenceIdInLog=" + firstSeqIdInLog +
        ", maxSequenceIdInLog=" + currentEditSeqId + ", path=" + edits;
      status.markComplete(msg);
      LOG.debug(msg);
      return currentEditSeqId;
    } finally {
      status.cleanup();
      if (reader != null) {
         reader.close();
      }
    }
  }

  /**
   * Call to complete a compaction. Its for the case where we find in the WAL a compaction
   * that was not finished.  We could find one recovering a WAL after a regionserver crash.
   * See HBASE-2331.
   */
  void replayWALCompactionMarker(CompactionDescriptor compaction, boolean pickCompactionFiles,
      boolean removeFiles, long replaySeqId)
      throws IOException {
    checkTargetRegion(compaction.getEncodedRegionName().toByteArray(),
      "Compaction marker from WAL ", compaction);

    synchronized (writestate) {
      if (replaySeqId < lastReplayedOpenRegionSeqId) {
        LOG.warn(getRegionInfo().getEncodedName() + " : "
            + "Skipping replaying compaction event :" + TextFormat.shortDebugString(compaction)
            + " because its sequence id " + replaySeqId + " is smaller than this regions "
            + "lastReplayedOpenRegionSeqId of " + lastReplayedOpenRegionSeqId);
        return;
      }
      if (replaySeqId < lastReplayedCompactionSeqId) {
        LOG.warn(getRegionInfo().getEncodedName() + " : "
            + "Skipping replaying compaction event :" + TextFormat.shortDebugString(compaction)
            + " because its sequence id " + replaySeqId + " is smaller than this regions "
            + "lastReplayedCompactionSeqId of " + lastReplayedCompactionSeqId);
        return;
      } else {
        lastReplayedCompactionSeqId = replaySeqId;
      }

      if (LOG.isDebugEnabled()) {
        LOG.debug(getRegionInfo().getEncodedName() + " : "
            + "Replaying compaction marker " + TextFormat.shortDebugString(compaction)
            + " with seqId=" + replaySeqId + " and lastReplayedOpenRegionSeqId="
            + lastReplayedOpenRegionSeqId);
      }

      startRegionOperation(Operation.REPLAY_EVENT);
      try {
        Store store = this.getStore(compaction.getFamilyName().toByteArray());
        if (store == null) {
          LOG.warn(getRegionInfo().getEncodedName() + " : "
              + "Found Compaction WAL edit for deleted family:"
              + Bytes.toString(compaction.getFamilyName().toByteArray()));
          return;
        }
        store.replayCompactionMarker(compaction, pickCompactionFiles, removeFiles);
        logRegionFiles();
      } catch (FileNotFoundException ex) {
        LOG.warn(getRegionInfo().getEncodedName() + " : "
            + "At least one of the store files in compaction: "
            + TextFormat.shortDebugString(compaction)
            + " doesn't exist any more. Skip loading the file(s)", ex);
      } finally {
        closeRegionOperation(Operation.REPLAY_EVENT);
      }
    }
  }

  void replayWALFlushMarker(FlushDescriptor flush, long replaySeqId) throws IOException {
    checkTargetRegion(flush.getEncodedRegionName().toByteArray(),
      "Flush marker from WAL ", flush);

    if (ServerRegionReplicaUtil.isDefaultReplica(this.getRegionInfo())) {
      return; // if primary nothing to do
    }

    if (LOG.isDebugEnabled()) {
      LOG.debug(getRegionInfo().getEncodedName() + " : "
          + "Replaying flush marker " + TextFormat.shortDebugString(flush));
    }

    startRegionOperation(Operation.REPLAY_EVENT); // use region close lock to guard against close
    try {
      FlushAction action = flush.getAction();
      switch (action) {
      case START_FLUSH:
        replayWALFlushStartMarker(flush);
        break;
      case COMMIT_FLUSH:
        replayWALFlushCommitMarker(flush);
        break;
      case ABORT_FLUSH:
        replayWALFlushAbortMarker(flush);
        break;
      case CANNOT_FLUSH:
        replayWALFlushCannotFlushMarker(flush, replaySeqId);
        break;
      default:
        LOG.warn(getRegionInfo().getEncodedName() + " : " +
          "Received a flush event with unknown action, ignoring. " +
          TextFormat.shortDebugString(flush));
        break;
      }

      logRegionFiles();
    } finally {
      closeRegionOperation(Operation.REPLAY_EVENT);
    }
  }

  /** Replay the flush marker from primary region by creating a corresponding snapshot of
   * the store memstores, only if the memstores do not have a higher seqId from an earlier wal
   * edit (because the events may be coming out of order).
   */
  @VisibleForTesting
  PrepareFlushResult replayWALFlushStartMarker(FlushDescriptor flush) throws IOException {
    long flushSeqId = flush.getFlushSequenceNumber();

    HashSet<Store> storesToFlush = new HashSet<Store>();
    for (StoreFlushDescriptor storeFlush : flush.getStoreFlushesList()) {
      byte[] family = storeFlush.getFamilyName().toByteArray();
      Store store = getStore(family);
      if (store == null) {
        LOG.warn(getRegionInfo().getEncodedName() + " : "
          + "Received a flush start marker from primary, but the family is not found. Ignoring"
          + " StoreFlushDescriptor:" + TextFormat.shortDebugString(storeFlush));
        continue;
      }
      storesToFlush.add(store);
    }

    MonitoredTask status = TaskMonitor.get().createStatus("Preparing flush " + this);

    // we will use writestate as a coarse-grain lock for all the replay events
    // (flush, compaction, region open etc)
    synchronized (writestate) {
      try {
        if (flush.getFlushSequenceNumber() < lastReplayedOpenRegionSeqId) {
          LOG.warn(getRegionInfo().getEncodedName() + " : "
              + "Skipping replaying flush event :" + TextFormat.shortDebugString(flush)
              + " because its sequence id is smaller than this regions lastReplayedOpenRegionSeqId "
              + " of " + lastReplayedOpenRegionSeqId);
          return null;
        }
        if (numMutationsWithoutWAL.get() > 0) {
          numMutationsWithoutWAL.set(0);
          dataInMemoryWithoutWAL.set(0);
        }

        if (!writestate.flushing) {
          // we do not have an active snapshot and corresponding this.prepareResult. This means
          // we can just snapshot our memstores and continue as normal.

          // invoke prepareFlushCache. Send null as wal since we do not want the flush events in wal
          PrepareFlushResult prepareResult = internalPrepareFlushCache(null,
            flushSeqId, storesToFlush, status, false);
          if (prepareResult.result == null) {
            // save the PrepareFlushResult so that we can use it later from commit flush
            this.writestate.flushing = true;
            this.prepareFlushResult = prepareResult;
            status.markComplete("Flush prepare successful");
            if (LOG.isDebugEnabled()) {
              LOG.debug(getRegionInfo().getEncodedName() + " : "
                  + " Prepared flush with seqId:" + flush.getFlushSequenceNumber());
            }
          } else {
            // special case empty memstore. We will still save the flush result in this case, since
            // our memstore ie empty, but the primary is still flushing
            if (prepareResult.getResult().getResult() ==
                  FlushResult.Result.CANNOT_FLUSH_MEMSTORE_EMPTY) {
              this.writestate.flushing = true;
              this.prepareFlushResult = prepareResult;
              if (LOG.isDebugEnabled()) {
                LOG.debug(getRegionInfo().getEncodedName() + " : "
                  + " Prepared empty flush with seqId:" + flush.getFlushSequenceNumber());
              }
            }
            status.abort("Flush prepare failed with " + prepareResult.result);
            // nothing much to do. prepare flush failed because of some reason.
          }
          return prepareResult;
        } else {
          // we already have an active snapshot.
          if (flush.getFlushSequenceNumber() == this.prepareFlushResult.flushOpSeqId) {
            // They define the same flush. Log and continue.
            LOG.warn(getRegionInfo().getEncodedName() + " : "
                + "Received a flush prepare marker with the same seqId: " +
                + flush.getFlushSequenceNumber() + " before clearing the previous one with seqId: "
                + prepareFlushResult.flushOpSeqId + ". Ignoring");
            // ignore
          } else if (flush.getFlushSequenceNumber() < this.prepareFlushResult.flushOpSeqId) {
            // We received a flush with a smaller seqNum than what we have prepared. We can only
            // ignore this prepare flush request.
            LOG.warn(getRegionInfo().getEncodedName() + " : "
                + "Received a flush prepare marker with a smaller seqId: " +
                + flush.getFlushSequenceNumber() + " before clearing the previous one with seqId: "
                + prepareFlushResult.flushOpSeqId + ". Ignoring");
            // ignore
          } else {
            // We received a flush with a larger seqNum than what we have prepared
            LOG.warn(getRegionInfo().getEncodedName() + " : "
                + "Received a flush prepare marker with a larger seqId: " +
                + flush.getFlushSequenceNumber() + " before clearing the previous one with seqId: "
                + prepareFlushResult.flushOpSeqId + ". Ignoring");
            // We do not have multiple active snapshots in the memstore or a way to merge current
            // memstore snapshot with the contents and resnapshot for now. We cannot take
            // another snapshot and drop the previous one because that will cause temporary
            // data loss in the secondary. So we ignore this for now, deferring the resolution
            // to happen when we see the corresponding flush commit marker. If we have a memstore
            // snapshot with x, and later received another prepare snapshot with y (where x < y),
            // when we see flush commit for y, we will drop snapshot for x, and can also drop all
            // the memstore edits if everything in memstore is < y. This is the usual case for
            // RS crash + recovery where we might see consequtive prepare flush wal markers.
            // Otherwise, this will cause more memory to be used in secondary replica until a
            // further prapare + commit flush is seen and replayed.
          }
        }
      } finally {
        status.cleanup();
        writestate.notifyAll();
      }
    }
    return null;
  }

  @VisibleForTesting
  void replayWALFlushCommitMarker(FlushDescriptor flush) throws IOException {
    MonitoredTask status = TaskMonitor.get().createStatus("Committing flush " + this);

    // check whether we have the memstore snapshot with the corresponding seqId. Replay to
    // secondary region replicas are in order, except for when the region moves or then the
    // region server crashes. In those cases, we may receive replay requests out of order from
    // the original seqIds.
    synchronized (writestate) {
      try {
        if (flush.getFlushSequenceNumber() < lastReplayedOpenRegionSeqId) {
          LOG.warn(getRegionInfo().getEncodedName() + " : "
            + "Skipping replaying flush event :" + TextFormat.shortDebugString(flush)
            + " because its sequence id is smaller than this regions lastReplayedOpenRegionSeqId "
            + " of " + lastReplayedOpenRegionSeqId);
          return;
        }

        if (writestate.flushing) {
          PrepareFlushResult prepareFlushResult = this.prepareFlushResult;
          if (flush.getFlushSequenceNumber() == prepareFlushResult.flushOpSeqId) {
            if (LOG.isDebugEnabled()) {
              LOG.debug(getRegionInfo().getEncodedName() + " : "
                  + "Received a flush commit marker with seqId:" + flush.getFlushSequenceNumber()
                  + " and a previous prepared snapshot was found");
            }
            // This is the regular case where we received commit flush after prepare flush
            // corresponding to the same seqId.
            replayFlushInStores(flush, prepareFlushResult, true);

            // Set down the memstore size by amount of flush.
            this.addAndGetGlobalMemstoreSize(-prepareFlushResult.totalFlushableSize);

            this.prepareFlushResult = null;
            writestate.flushing = false;
          } else if (flush.getFlushSequenceNumber() < prepareFlushResult.flushOpSeqId) {
            // This should not happen normally. However, lets be safe and guard against these cases
            // we received a flush commit with a smaller seqId than what we have prepared
            // we will pick the flush file up from this commit (if we have not seen it), but we
            // will not drop the memstore
            LOG.warn(getRegionInfo().getEncodedName() + " : "
                + "Received a flush commit marker with smaller seqId: "
                + flush.getFlushSequenceNumber() + " than what we have prepared with seqId: "
                + prepareFlushResult.flushOpSeqId + ". Picking up new file, but not dropping"
                +"  prepared memstore snapshot");
            replayFlushInStores(flush, prepareFlushResult, false);

            // snapshot is not dropped, so memstore sizes should not be decremented
            // we still have the prepared snapshot, flushing should still be true
          } else {
            // This should not happen normally. However, lets be safe and guard against these cases
            // we received a flush commit with a larger seqId than what we have prepared
            // we will pick the flush file for this. We will also obtain the updates lock and
            // look for contents of the memstore to see whether we have edits after this seqId.
            // If not, we will drop all the memstore edits and the snapshot as well.
            LOG.warn(getRegionInfo().getEncodedName() + " : "
                + "Received a flush commit marker with larger seqId: "
                + flush.getFlushSequenceNumber() + " than what we have prepared with seqId: " +
                prepareFlushResult.flushOpSeqId + ". Picking up new file and dropping prepared"
                +" memstore snapshot");

            replayFlushInStores(flush, prepareFlushResult, true);

            // Set down the memstore size by amount of flush.
            this.addAndGetGlobalMemstoreSize(-prepareFlushResult.totalFlushableSize);

            // Inspect the memstore contents to see whether the memstore contains only edits
            // with seqId smaller than the flush seqId. If so, we can discard those edits.
            dropMemstoreContentsForSeqId(flush.getFlushSequenceNumber(), null);

            this.prepareFlushResult = null;
            writestate.flushing = false;
          }
          // If we were waiting for observing a flush or region opening event for not showing
          // partial data after a secondary region crash, we can allow reads now. We can only make
          // sure that we are not showing partial data (for example skipping some previous edits)
          // until we observe a full flush start and flush commit. So if we were not able to find
          // a previous flush we will not enable reads now.
          this.setReadsEnabled(true);
        } else {
          LOG.warn(getRegionInfo().getEncodedName() + " : "
              + "Received a flush commit marker with seqId:" + flush.getFlushSequenceNumber()
              + ", but no previous prepared snapshot was found");
          // There is no corresponding prepare snapshot from before.
          // We will pick up the new flushed file
          replayFlushInStores(flush, null, false);

          // Inspect the memstore contents to see whether the memstore contains only edits
          // with seqId smaller than the flush seqId. If so, we can discard those edits.
          dropMemstoreContentsForSeqId(flush.getFlushSequenceNumber(), null);
        }

        status.markComplete("Flush commit successful");

        // Update the last flushed sequence id for region.
        this.maxFlushedSeqId = flush.getFlushSequenceNumber();

        // advance the mvcc read point so that the new flushed file is visible.
        mvcc.advanceTo(flush.getFlushSequenceNumber());

      } catch (FileNotFoundException ex) {
        LOG.warn(getRegionInfo().getEncodedName() + " : "
            + "At least one of the store files in flush: " + TextFormat.shortDebugString(flush)
            + " doesn't exist any more. Skip loading the file(s)", ex);
      }
      finally {
        status.cleanup();
        writestate.notifyAll();
      }
    }

    // C. Finally notify anyone waiting on memstore to clear:
    // e.g. checkResources().
    synchronized (this) {
      notifyAll(); // FindBugs NN_NAKED_NOTIFY
    }
  }

  /**
   * Replays the given flush descriptor by opening the flush files in stores and dropping the
   * memstore snapshots if requested.
   * @param flush
   * @param prepareFlushResult
   * @param dropMemstoreSnapshot
   * @throws IOException
   */
  private void replayFlushInStores(FlushDescriptor flush, PrepareFlushResult prepareFlushResult,
      boolean dropMemstoreSnapshot)
      throws IOException {
    for (StoreFlushDescriptor storeFlush : flush.getStoreFlushesList()) {
      byte[] family = storeFlush.getFamilyName().toByteArray();
      Store store = getStore(family);
      if (store == null) {
        LOG.warn(getRegionInfo().getEncodedName() + " : "
            + "Received a flush commit marker from primary, but the family is not found."
            + "Ignoring StoreFlushDescriptor:" + storeFlush);
        continue;
      }
      List<String> flushFiles = storeFlush.getFlushOutputList();
      StoreFlushContext ctx = null;
      long startTime = EnvironmentEdgeManager.currentTime();
      if (prepareFlushResult == null || prepareFlushResult.storeFlushCtxs == null) {
        ctx = store.createFlushContext(flush.getFlushSequenceNumber());
      } else {
        ctx = prepareFlushResult.storeFlushCtxs.get(family);
        startTime = prepareFlushResult.startTime;
      }

      if (ctx == null) {
        LOG.warn(getRegionInfo().getEncodedName() + " : "
            + "Unexpected: flush commit marker received from store "
            + Bytes.toString(family) + " but no associated flush context. Ignoring");
        continue;
      }

      ctx.replayFlush(flushFiles, dropMemstoreSnapshot); // replay the flush

      // Record latest flush time
      this.lastStoreFlushTimeMap.put(store, startTime);
    }
  }

  /**
   * Drops the memstore contents after replaying a flush descriptor or region open event replay
   * if the memstore edits have seqNums smaller than the given seq id
   * @throws IOException
   */
  private long dropMemstoreContentsForSeqId(long seqId, Store store) throws IOException {
    long totalFreedSize = 0;
    this.updatesLock.writeLock().lock();
    try {

      long currentSeqId = mvcc.getReadPoint();
      if (seqId >= currentSeqId) {
        // then we can drop the memstore contents since everything is below this seqId
        LOG.info(getRegionInfo().getEncodedName() + " : "
            + "Dropping memstore contents as well since replayed flush seqId: "
            + seqId + " is greater than current seqId:" + currentSeqId);

        // Prepare flush (take a snapshot) and then abort (drop the snapshot)
        if (store == null) {
          for (Store s : stores.values()) {
            totalFreedSize += doDropStoreMemstoreContentsForSeqId(s, currentSeqId);
          }
        } else {
          totalFreedSize += doDropStoreMemstoreContentsForSeqId(store, currentSeqId);
        }
      } else {
        LOG.info(getRegionInfo().getEncodedName() + " : "
            + "Not dropping memstore contents since replayed flush seqId: "
            + seqId + " is smaller than current seqId:" + currentSeqId);
      }
    } finally {
      this.updatesLock.writeLock().unlock();
    }
    return totalFreedSize;
  }

  private long doDropStoreMemstoreContentsForSeqId(Store s, long currentSeqId) throws IOException {
    long snapshotSize = s.getFlushableSize();
    this.addAndGetGlobalMemstoreSize(-snapshotSize);
    StoreFlushContext ctx = s.createFlushContext(currentSeqId);
    ctx.prepareFlushToDisk(currentSeqId);
    ctx.abort();
    return snapshotSize;
  }

  private void replayWALFlushAbortMarker(FlushDescriptor flush) {
    // nothing to do for now. A flush abort will cause a RS abort which means that the region
    // will be opened somewhere else later. We will see the region open event soon, and replaying
    // that will drop the snapshot
  }

  private void replayWALFlushCannotFlushMarker(FlushDescriptor flush, long replaySeqId) {
    synchronized (writestate) {
      if (this.lastReplayedOpenRegionSeqId > replaySeqId) {
        LOG.warn(getRegionInfo().getEncodedName() + " : "
          + "Skipping replaying flush event :" + TextFormat.shortDebugString(flush)
          + " because its sequence id " + replaySeqId + " is smaller than this regions "
          + "lastReplayedOpenRegionSeqId of " + lastReplayedOpenRegionSeqId);
        return;
      }

      // If we were waiting for observing a flush or region opening event for not showing partial
      // data after a secondary region crash, we can allow reads now. This event means that the
      // primary was not able to flush because memstore is empty when we requested flush. By the
      // time we observe this, we are guaranteed to have up to date seqId with our previous
      // assignment.
      this.setReadsEnabled(true);
    }
  }

  @VisibleForTesting
  PrepareFlushResult getPrepareFlushResult() {
    return prepareFlushResult;
  }

  void replayWALRegionEventMarker(RegionEventDescriptor regionEvent) throws IOException {
    checkTargetRegion(regionEvent.getEncodedRegionName().toByteArray(),
      "RegionEvent marker from WAL ", regionEvent);

    startRegionOperation(Operation.REPLAY_EVENT);
    try {
      if (ServerRegionReplicaUtil.isDefaultReplica(this.getRegionInfo())) {
        return; // if primary nothing to do
      }

      if (regionEvent.getEventType() == EventType.REGION_CLOSE) {
        // nothing to do on REGION_CLOSE for now.
        return;
      }
      if (regionEvent.getEventType() != EventType.REGION_OPEN) {
        LOG.warn(getRegionInfo().getEncodedName() + " : "
            + "Unknown region event received, ignoring :"
            + TextFormat.shortDebugString(regionEvent));
        return;
      }

      if (LOG.isDebugEnabled()) {
        LOG.debug(getRegionInfo().getEncodedName() + " : "
          + "Replaying region open event marker " + TextFormat.shortDebugString(regionEvent));
      }

      // we will use writestate as a coarse-grain lock for all the replay events
      synchronized (writestate) {
        // Replication can deliver events out of order when primary region moves or the region
        // server crashes, since there is no coordination between replication of different wal files
        // belonging to different region servers. We have to safe guard against this case by using
        // region open event's seqid. Since this is the first event that the region puts (after
        // possibly flushing recovered.edits), after seeing this event, we can ignore every edit
        // smaller than this seqId
        if (this.lastReplayedOpenRegionSeqId <= regionEvent.getLogSequenceNumber()) {
          this.lastReplayedOpenRegionSeqId = regionEvent.getLogSequenceNumber();
        } else {
          LOG.warn(getRegionInfo().getEncodedName() + " : "
            + "Skipping replaying region event :" + TextFormat.shortDebugString(regionEvent)
            + " because its sequence id is smaller than this regions lastReplayedOpenRegionSeqId "
            + " of " + lastReplayedOpenRegionSeqId);
          return;
        }

        // region open lists all the files that the region has at the time of the opening. Just pick
        // all the files and drop prepared flushes and empty memstores
        for (StoreDescriptor storeDescriptor : regionEvent.getStoresList()) {
          // stores of primary may be different now
          byte[] family = storeDescriptor.getFamilyName().toByteArray();
          Store store = getStore(family);
          if (store == null) {
            LOG.warn(getRegionInfo().getEncodedName() + " : "
                + "Received a region open marker from primary, but the family is not found. "
                + "Ignoring. StoreDescriptor:" + storeDescriptor);
            continue;
          }

          long storeSeqId = store.getMaxSequenceId();
          List<String> storeFiles = storeDescriptor.getStoreFileList();
          try {
            store.refreshStoreFiles(storeFiles); // replace the files with the new ones
          } catch (FileNotFoundException ex) {
            LOG.warn(getRegionInfo().getEncodedName() + " : "
                    + "At least one of the store files: " + storeFiles
                    + " doesn't exist any more. Skip loading the file(s)", ex);
            continue;
          }
          if (store.getMaxSequenceId() != storeSeqId) {
            // Record latest flush time if we picked up new files
            lastStoreFlushTimeMap.put(store, EnvironmentEdgeManager.currentTime());
          }

          if (writestate.flushing) {
            // only drop memstore snapshots if they are smaller than last flush for the store
            if (this.prepareFlushResult.flushOpSeqId <= regionEvent.getLogSequenceNumber()) {
              StoreFlushContext ctx = this.prepareFlushResult.storeFlushCtxs == null ?
                  null : this.prepareFlushResult.storeFlushCtxs.get(family);
              if (ctx != null) {
                long snapshotSize = store.getFlushableSize();
                ctx.abort();
                this.addAndGetGlobalMemstoreSize(-snapshotSize);
                this.prepareFlushResult.storeFlushCtxs.remove(family);
              }
            }
          }

          // Drop the memstore contents if they are now smaller than the latest seen flushed file
          dropMemstoreContentsForSeqId(regionEvent.getLogSequenceNumber(), store);
          if (storeSeqId > this.maxFlushedSeqId) {
            this.maxFlushedSeqId = storeSeqId;
          }
        }

        // if all stores ended up dropping their snapshots, we can safely drop the
        // prepareFlushResult
        dropPrepareFlushIfPossible();

        // advance the mvcc read point so that the new flushed file is visible.
        mvcc.await();

        // If we were waiting for observing a flush or region opening event for not showing partial
        // data after a secondary region crash, we can allow reads now.
        this.setReadsEnabled(true);

        // C. Finally notify anyone waiting on memstore to clear:
        // e.g. checkResources().
        synchronized (this) {
          notifyAll(); // FindBugs NN_NAKED_NOTIFY
        }
      }
      logRegionFiles();
    } finally {
      closeRegionOperation(Operation.REPLAY_EVENT);
    }
  }

  void replayWALBulkLoadEventMarker(WALProtos.BulkLoadDescriptor bulkLoadEvent) throws IOException {
    checkTargetRegion(bulkLoadEvent.getEncodedRegionName().toByteArray(),
      "BulkLoad marker from WAL ", bulkLoadEvent);

    if (ServerRegionReplicaUtil.isDefaultReplica(this.getRegionInfo())) {
      return; // if primary nothing to do
    }

    if (LOG.isDebugEnabled()) {
      LOG.debug(getRegionInfo().getEncodedName() + " : "
              +  "Replaying bulkload event marker " + TextFormat.shortDebugString(bulkLoadEvent));
    }
    // check if multiple families involved
    boolean multipleFamilies = false;
    byte[] family = null;
    for (StoreDescriptor storeDescriptor : bulkLoadEvent.getStoresList()) {
      byte[] fam = storeDescriptor.getFamilyName().toByteArray();
      if (family == null) {
        family = fam;
      } else if (!Bytes.equals(family, fam)) {
        multipleFamilies = true;
        break;
      }
    }

    startBulkRegionOperation(multipleFamilies);
    try {
      // we will use writestate as a coarse-grain lock for all the replay events
      synchronized (writestate) {
        // Replication can deliver events out of order when primary region moves or the region
        // server crashes, since there is no coordination between replication of different wal files
        // belonging to different region servers. We have to safe guard against this case by using
        // region open event's seqid. Since this is the first event that the region puts (after
        // possibly flushing recovered.edits), after seeing this event, we can ignore every edit
        // smaller than this seqId
        if (bulkLoadEvent.getBulkloadSeqNum() >= 0
            && this.lastReplayedOpenRegionSeqId >= bulkLoadEvent.getBulkloadSeqNum()) {
          LOG.warn(getRegionInfo().getEncodedName() + " : "
              + "Skipping replaying bulkload event :"
              + TextFormat.shortDebugString(bulkLoadEvent)
              + " because its sequence id is smaller than this region's lastReplayedOpenRegionSeqId"
              + " =" + lastReplayedOpenRegionSeqId);

          return;
        }

        for (StoreDescriptor storeDescriptor : bulkLoadEvent.getStoresList()) {
          // stores of primary may be different now
          family = storeDescriptor.getFamilyName().toByteArray();
          Store store = getStore(family);
          if (store == null) {
            LOG.warn(getRegionInfo().getEncodedName() + " : "
                    + "Received a bulk load marker from primary, but the family is not found. "
                    + "Ignoring. StoreDescriptor:" + storeDescriptor);
            continue;
          }

          List<String> storeFiles = storeDescriptor.getStoreFileList();
          for (String storeFile : storeFiles) {
            StoreFileInfo storeFileInfo = null;
            try {
              storeFileInfo = fs.getStoreFileInfo(Bytes.toString(family), storeFile);
              store.bulkLoadHFile(storeFileInfo);
            } catch(FileNotFoundException ex) {
              LOG.warn(getRegionInfo().getEncodedName() + " : "
                      + ((storeFileInfo != null) ? storeFileInfo.toString() :
                            (new Path(Bytes.toString(family), storeFile)).toString())
                      + " doesn't exist any more. Skip loading the file");
            }
          }
        }
      }
      if (bulkLoadEvent.getBulkloadSeqNum() > 0) {
        mvcc.advanceTo(bulkLoadEvent.getBulkloadSeqNum());
      }
    } finally {
      closeBulkRegionOperation();
    }
  }

  /**
   * If all stores ended up dropping their snapshots, we can safely drop the prepareFlushResult
   */
  private void dropPrepareFlushIfPossible() {
    if (writestate.flushing) {
      boolean canDrop = true;
      if (prepareFlushResult.storeFlushCtxs != null) {
        for (Entry<byte[], StoreFlushContext> entry
            : prepareFlushResult.storeFlushCtxs.entrySet()) {
          Store store = getStore(entry.getKey());
          if (store == null) {
            continue;
          }
          if (store.getSnapshotSize() > 0) {
            canDrop = false;
            break;
          }
        }
      }

      // this means that all the stores in the region has finished flushing, but the WAL marker
      // may not have been written or we did not receive it yet.
      if (canDrop) {
        writestate.flushing = false;
        this.prepareFlushResult = null;
      }
    }
  }

  @Override
  public boolean refreshStoreFiles() throws IOException {
    return refreshStoreFiles(false);
  }

  protected boolean refreshStoreFiles(boolean force) throws IOException {
    if (!force && ServerRegionReplicaUtil.isDefaultReplica(this.getRegionInfo())) {
      return false; // if primary nothing to do
    }

    if (LOG.isDebugEnabled()) {
      LOG.debug(getRegionInfo().getEncodedName() + " : "
          + "Refreshing store files to see whether we can free up memstore");
    }

    long totalFreedSize = 0;

    long smallestSeqIdInStores = Long.MAX_VALUE;

    startRegionOperation(); // obtain region close lock
    try {
      synchronized (writestate) {
        for (Store store : getStores()) {
          // TODO: some stores might see new data from flush, while others do not which
          // MIGHT break atomic edits across column families.
          long maxSeqIdBefore = store.getMaxSequenceId();

          // refresh the store files. This is similar to observing a region open wal marker.
          store.refreshStoreFiles();

          long storeSeqId = store.getMaxSequenceId();
          if (storeSeqId < smallestSeqIdInStores) {
            smallestSeqIdInStores = storeSeqId;
          }

          // see whether we can drop the memstore or the snapshot
          if (storeSeqId > maxSeqIdBefore) {

            if (writestate.flushing) {
              // only drop memstore snapshots if they are smaller than last flush for the store
              if (this.prepareFlushResult.flushOpSeqId <= storeSeqId) {
                StoreFlushContext ctx = this.prepareFlushResult.storeFlushCtxs == null ?
                    null : this.prepareFlushResult.storeFlushCtxs.get(store.getFamily().getName());
                if (ctx != null) {
                  long snapshotSize = store.getFlushableSize();
                  ctx.abort();
                  this.addAndGetGlobalMemstoreSize(-snapshotSize);
                  this.prepareFlushResult.storeFlushCtxs.remove(store.getFamily().getName());
                  totalFreedSize += snapshotSize;
                }
              }
            }

            // Drop the memstore contents if they are now smaller than the latest seen flushed file
            totalFreedSize += dropMemstoreContentsForSeqId(storeSeqId, store);
          }
        }

        // if all stores ended up dropping their snapshots, we can safely drop the
        // prepareFlushResult
        dropPrepareFlushIfPossible();

        // advance the mvcc read point so that the new flushed files are visible.
          // either greater than flush seq number or they were already picked up via flush.
          for (Store s : getStores()) {
            mvcc.advanceTo(s.getMaxMemstoreTS());
          }


        // smallestSeqIdInStores is the seqId that we have a corresponding hfile for. We can safely
        // skip all edits that are to be replayed in the future with that has a smaller seqId
        // than this. We are updating lastReplayedOpenRegionSeqId so that we can skip all edits
        // that we have picked the flush files for
        if (this.lastReplayedOpenRegionSeqId < smallestSeqIdInStores) {
          this.lastReplayedOpenRegionSeqId = smallestSeqIdInStores;
        }
      }
      // C. Finally notify anyone waiting on memstore to clear:
      // e.g. checkResources().
      synchronized (this) {
        notifyAll(); // FindBugs NN_NAKED_NOTIFY
      }
      return totalFreedSize > 0;
    } finally {
      closeRegionOperation();
    }
  }

  private void logRegionFiles() {
    if (LOG.isTraceEnabled()) {
      LOG.trace(getRegionInfo().getEncodedName() + " : Store files for region: ");
      for (Store s : stores.values()) {
        for (StoreFile sf : s.getStorefiles()) {
          LOG.trace(getRegionInfo().getEncodedName() + " : " + sf);
        }
      }
    }
  }

  /** Checks whether the given regionName is either equal to our region, or that
   * the regionName is the primary region to our corresponding range for the secondary replica.
   */
  private void checkTargetRegion(byte[] encodedRegionName, String exceptionMsg, Object payload)
      throws WrongRegionException {
    if (Bytes.equals(this.getRegionInfo().getEncodedNameAsBytes(), encodedRegionName)) {
      return;
    }

    if (!RegionReplicaUtil.isDefaultReplica(this.getRegionInfo()) &&
        Bytes.equals(encodedRegionName,
          this.fs.getRegionInfoForFS().getEncodedNameAsBytes())) {
      return;
    }

    throw new WrongRegionException(exceptionMsg + payload
      + " targetted for region " + Bytes.toStringBinary(encodedRegionName)
      + " does not match this region: " + this.getRegionInfo());
  }

  /**
   * Used by tests
   * @param s Store to add edit too.
   * @param cell Cell to add.
   * @return True if we should flush.
   */
  protected boolean restoreEdit(final Store s, final Cell cell) {
    long kvSize = s.add(cell);
    if (this.rsAccounting != null) {
      rsAccounting.addAndGetRegionReplayEditsSize(getRegionInfo().getRegionName(), kvSize);
    }
    return isFlushSize(this.addAndGetGlobalMemstoreSize(kvSize));
  }

  /*
   * @param fs
   * @param p File to check.
   * @return True if file was zero-length (and if so, we'll delete it in here).
   * @throws IOException
   */
  private static boolean isZeroLengthThenDelete(final FileSystem fs, final Path p)
      throws IOException {
    FileStatus stat = fs.getFileStatus(p);
    if (stat.getLen() > 0) return false;
    LOG.warn("File " + p + " is zero-length, deleting.");
    fs.delete(p, false);
    return true;
  }

  protected HStore instantiateHStore(final HColumnDescriptor family) throws IOException {
    if (family.isMobEnabled()) {
      if (HFile.getFormatVersion(this.conf) < HFile.MIN_FORMAT_VERSION_WITH_TAGS) {
        throw new IOException("A minimum HFile version of "
            + HFile.MIN_FORMAT_VERSION_WITH_TAGS
            + " is required for MOB feature. Consider setting " + HFile.FORMAT_VERSION_KEY
            + " accordingly.");
      }
      return new HMobStore(this, family, this.conf);
    }
    return new HStore(this, family, this.conf);
  }

  @Override
  public Store getStore(final byte[] column) {
    return this.stores.get(column);
  }

  /**
   * Return HStore instance. Does not do any copy: as the number of store is limited, we
   *  iterate on the list.
   */
  private Store getStore(Cell cell) {
    for (Map.Entry<byte[], Store> famStore : stores.entrySet()) {
      if (Bytes.equals(
          cell.getFamilyArray(), cell.getFamilyOffset(), cell.getFamilyLength(),
          famStore.getKey(), 0, famStore.getKey().length)) {
        return famStore.getValue();
      }
    }

    return null;
  }

  @Override
  public List<Store> getStores() {
    List<Store> list = new ArrayList<Store>(stores.size());
    list.addAll(stores.values());
    return list;
  }

  @Override
  public List<String> getStoreFileList(final byte [][] columns)
    throws IllegalArgumentException {
    List<String> storeFileNames = new ArrayList<String>();
    synchronized(closeLock) {
      for(byte[] column : columns) {
        Store store = this.stores.get(column);
        if (store == null) {
          throw new IllegalArgumentException("No column family : " +
              new String(column) + " available");
        }
        for (StoreFile storeFile: store.getStorefiles()) {
          storeFileNames.add(storeFile.getPath().toString());
        }

        logRegionFiles();
      }
    }
    return storeFileNames;
  }

  //////////////////////////////////////////////////////////////////////////////
  // Support code
  //////////////////////////////////////////////////////////////////////////////

  /** Make sure this is a valid row for the HRegion */
  void checkRow(final byte [] row, String op) throws IOException {
    if (!rowIsInRange(getRegionInfo(), row)) {
      throw new WrongRegionException("Requested row out of range for " +
          op + " on HRegion " + this + ", startKey='" +
          Bytes.toStringBinary(getRegionInfo().getStartKey()) + "', getEndKey()='" +
          Bytes.toStringBinary(getRegionInfo().getEndKey()) + "', row='" +
          Bytes.toStringBinary(row) + "'");
    }
  }


  /**
   * Get an exclusive ( write lock ) lock on a given row.
   * @param row Which row to lock.
   * @return A locked RowLock. The lock is exclusive and already aqquired.
   * @throws IOException
   */
  public RowLock getRowLock(byte[] row) throws IOException {
    return getRowLock(row, false);
  }

  /**
   *
   * Get a row lock for the specified row. All locks are reentrant.
   *
   * Before calling this function make sure that a region operation has already been
   * started (the calling thread has already acquired the region-close-guard lock).
   * @param row The row actions will be performed against
   * @param readLock is the lock reader or writer. True indicates that a non-exlcusive
   *                 lock is requested
   */
  @Override
  public RowLock getRowLock(byte[] row, boolean readLock) throws IOException {
    // Make sure the row is inside of this region before getting the lock for it.
    checkRow(row, "row lock");
    // create an object to use a a key in the row lock map
    HashedBytes rowKey = new HashedBytes(row);

    RowLockContext rowLockContext = null;
    RowLockImpl result = null;
    TraceScope traceScope = null;

    // If we're tracing start a span to show how long this took.
    if (Trace.isTracing()) {
      traceScope = Trace.startSpan("HRegion.getRowLock");
      traceScope.getSpan().addTimelineAnnotation("Getting a " + (readLock?"readLock":"writeLock"));
    }

    try {
      // Keep trying until we have a lock or error out.
      // TODO: do we need to add a time component here?
      while (result == null) {

        // Try adding a RowLockContext to the lockedRows.
        // If we can add it then there's no other transactions currently running.
        rowLockContext = new RowLockContext(rowKey);
        RowLockContext existingContext = lockedRows.putIfAbsent(rowKey, rowLockContext);

        // if there was a running transaction then there's already a context.
        if (existingContext != null) {
          rowLockContext = existingContext;
        }

        // Now try an get the lock.
        //
        // This can fail as
        if (readLock) {
          result = rowLockContext.newReadLock();
        } else {
          result = rowLockContext.newWriteLock();
        }
      }
      if (!result.getLock().tryLock(this.rowLockWaitDuration, TimeUnit.MILLISECONDS)) {
        if (traceScope != null) {
          traceScope.getSpan().addTimelineAnnotation("Failed to get row lock");
        }
        result = null;
        // Clean up the counts just in case this was the thing keeping the context alive.
        rowLockContext.cleanUp();
        throw new IOException("Timed out waiting for lock for row: " + rowKey);
      }
      return result;
    } catch (InterruptedException ie) {
      LOG.warn("Thread interrupted waiting for lock on row: " + rowKey);
      InterruptedIOException iie = new InterruptedIOException();
      iie.initCause(ie);
      if (traceScope != null) {
        traceScope.getSpan().addTimelineAnnotation("Interrupted exception getting row lock");
      }
      Thread.currentThread().interrupt();
      throw iie;
    } finally {
      if (traceScope != null) {
        traceScope.close();
      }
    }
  }

  @Override
  public void releaseRowLocks(List<RowLock> rowLocks) {
    if (rowLocks != null) {
      for (RowLock rowLock : rowLocks) {
        rowLock.release();
      }
      rowLocks.clear();
    }
  }

  @VisibleForTesting
  class RowLockContext {
    private final HashedBytes row;
    final ReadWriteLock readWriteLock = new ReentrantReadWriteLock(true);
    final AtomicBoolean usable = new AtomicBoolean(true);
    final AtomicInteger count = new AtomicInteger(0);
    final Object lock = new Object();

    RowLockContext(HashedBytes row) {
      this.row = row;
    }

    RowLockImpl newWriteLock() {
      Lock l = readWriteLock.writeLock();
      return getRowLock(l);
    }
    RowLockImpl newReadLock() {
      Lock l = readWriteLock.readLock();
      return getRowLock(l);
    }

    private RowLockImpl getRowLock(Lock l) {
      count.incrementAndGet();
      synchronized (lock) {
        if (usable.get()) {
          return new RowLockImpl(this, l);
        } else {
          return null;
        }
      }
    }

    void cleanUp() {
      long c = count.decrementAndGet();
      if (c <= 0) {
        synchronized (lock) {
          if (count.get() <= 0){
            usable.set(false);
            RowLockContext removed = lockedRows.remove(row);
            assert removed == this: "we should never remove a different context";
          }
        }
      }
    }

    @Override
    public String toString() {
      return "RowLockContext{" +
          "row=" + row +
          ", readWriteLock=" + readWriteLock +
          ", count=" + count +
          '}';
    }
  }

  /**
   * Class used to represent a lock on a row.
   */
  public static class RowLockImpl implements RowLock {
    private final RowLockContext context;
    private final Lock lock;

    public RowLockImpl(RowLockContext context, Lock lock) {
      this.context = context;
      this.lock = lock;
    }

    public Lock getLock() {
      return lock;
    }

    @VisibleForTesting
    public RowLockContext getContext() {
      return context;
    }

    @Override
    public void release() {
      lock.unlock();
      context.cleanUp();
    }

    @Override
    public String toString() {
      return "RowLockImpl{" +
          "context=" + context +
          ", lock=" + lock +
          '}';
    }
  }

  /**
   * Determines whether multiple column families are present
   * Precondition: familyPaths is not null
   *
   * @param familyPaths List of Pair<byte[] column family, String hfilePath>
   */
  private static boolean hasMultipleColumnFamilies(Collection<Pair<byte[], String>> familyPaths) {
    boolean multipleFamilies = false;
    byte[] family = null;
    for (Pair<byte[], String> pair : familyPaths) {
      byte[] fam = pair.getFirst();
      if (family == null) {
        family = fam;
      } else if (!Bytes.equals(family, fam)) {
        multipleFamilies = true;
        break;
      }
    }
    return multipleFamilies;
  }

  @Override
  public boolean bulkLoadHFiles(Collection<Pair<byte[], String>> familyPaths, boolean assignSeqId,
      BulkLoadListener bulkLoadListener) throws IOException {
    long seqId = -1;
    Map<byte[], List<Path>> storeFiles = new TreeMap<byte[], List<Path>>(Bytes.BYTES_COMPARATOR);
    Preconditions.checkNotNull(familyPaths);
    // we need writeLock for multi-family bulk load
    startBulkRegionOperation(hasMultipleColumnFamilies(familyPaths));
    try {
      this.writeRequestsCount.increment();

      // There possibly was a split that happened between when the split keys
      // were gathered and before the HRegion's write lock was taken.  We need
      // to validate the HFile region before attempting to bulk load all of them
      List<IOException> ioes = new ArrayList<IOException>();
      List<Pair<byte[], String>> failures = new ArrayList<Pair<byte[], String>>();
      for (Pair<byte[], String> p : familyPaths) {
        byte[] familyName = p.getFirst();
        String path = p.getSecond();

        Store store = getStore(familyName);
        if (store == null) {
          IOException ioe = new org.apache.hadoop.hbase.DoNotRetryIOException(
              "No such column family " + Bytes.toStringBinary(familyName));
          ioes.add(ioe);
        } else {
          try {
            store.assertBulkLoadHFileOk(new Path(path));
          } catch (WrongRegionException wre) {
            // recoverable (file doesn't fit in region)
            failures.add(p);
          } catch (IOException ioe) {
            // unrecoverable (hdfs problem)
            ioes.add(ioe);
          }
        }
      }

      // validation failed because of some sort of IO problem.
      if (ioes.size() != 0) {
        IOException e = MultipleIOException.createIOException(ioes);
        LOG.error("There were one or more IO errors when checking if the bulk load is ok.", e);
        throw e;
      }

      // validation failed, bail out before doing anything permanent.
      if (failures.size() != 0) {
        StringBuilder list = new StringBuilder();
        for (Pair<byte[], String> p : failures) {
          list.append("\n").append(Bytes.toString(p.getFirst())).append(" : ")
              .append(p.getSecond());
        }
        // problem when validating
        LOG.warn("There was a recoverable bulk load failure likely due to a" +
            " split.  These (family, HFile) pairs were not loaded: " + list);
        return false;
      }

      // We need to assign a sequential ID that's in between two memstores in order to preserve
      // the guarantee that all the edits lower than the highest sequential ID from all the
      // HFiles are flushed on disk. See HBASE-10958.  The sequence id returned when we flush is
      // guaranteed to be one beyond the file made when we flushed (or if nothing to flush, it is
      // a sequence id that we can be sure is beyond the last hfile written).
      if (assignSeqId) {
        FlushResult fs = flushcache(true, false);
        if (fs.isFlushSucceeded()) {
          seqId = ((FlushResultImpl)fs).flushSequenceId;
        } else if (fs.getResult() == FlushResult.Result.CANNOT_FLUSH_MEMSTORE_EMPTY) {
          seqId = ((FlushResultImpl)fs).flushSequenceId;
        } else {
          throw new IOException("Could not bulk load with an assigned sequential ID because the "+
            "flush didn't run. Reason for not flushing: " + ((FlushResultImpl)fs).failureReason);
        }
      }

      for (Pair<byte[], String> p : familyPaths) {
        byte[] familyName = p.getFirst();
        String path = p.getSecond();
        Store store = getStore(familyName);
        try {
          String finalPath = path;
          if (bulkLoadListener != null) {
            finalPath = bulkLoadListener.prepareBulkLoad(familyName, path);
          }
          Path commitedStoreFile = store.bulkLoadHFile(finalPath, seqId);

          if(storeFiles.containsKey(familyName)) {
            storeFiles.get(familyName).add(commitedStoreFile);
          } else {
            List<Path> storeFileNames = new ArrayList<Path>();
            storeFileNames.add(commitedStoreFile);
            storeFiles.put(familyName, storeFileNames);
          }
          if (bulkLoadListener != null) {
            bulkLoadListener.doneBulkLoad(familyName, path);
          }
        } catch (IOException ioe) {
          // A failure here can cause an atomicity violation that we currently
          // cannot recover from since it is likely a failed HDFS operation.

          // TODO Need a better story for reverting partial failures due to HDFS.
          LOG.error("There was a partial failure due to IO when attempting to" +
              " load " + Bytes.toString(p.getFirst()) + " : " + p.getSecond(), ioe);
          if (bulkLoadListener != null) {
            try {
              bulkLoadListener.failedBulkLoad(familyName, path);
            } catch (Exception ex) {
              LOG.error("Error while calling failedBulkLoad for family " +
                  Bytes.toString(familyName) + " with path " + path, ex);
            }
          }
          throw ioe;
        }
      }

      return true;
    } finally {
      if (wal != null && !storeFiles.isEmpty()) {
        // write a bulk load event when not all hfiles are loaded
        try {
          WALProtos.BulkLoadDescriptor loadDescriptor = ProtobufUtil.toBulkLoadDescriptor(
              this.getRegionInfo().getTable(),
              ByteStringer.wrap(this.getRegionInfo().getEncodedNameAsBytes()), storeFiles, seqId);
          WALUtil.writeBulkLoadMarkerAndSync(wal, this.htableDescriptor, getRegionInfo(),
              loadDescriptor, mvcc);
        } catch (IOException ioe) {
          if (this.rsServices != null) {
            // Have to abort region server because some hfiles has been loaded but we can't write
            // the event into WAL
            this.rsServices.abort("Failed to write bulk load event into WAL.", ioe);
          }
        }
      }

      closeBulkRegionOperation();
    }
  }

  @Override
  public boolean equals(Object o) {
    return o instanceof HRegion && Bytes.equals(getRegionInfo().getRegionName(),
                                                ((HRegion) o).getRegionInfo().getRegionName());
  }

  @Override
  public int hashCode() {
    return Bytes.hashCode(getRegionInfo().getRegionName());
  }

  @Override
  public String toString() {
    return getRegionInfo().getRegionNameAsString();
  }

  /**
   * RegionScannerImpl is used to combine scanners from multiple Stores (aka column families).
   */
  class RegionScannerImpl implements RegionScanner, org.apache.hadoop.hbase.ipc.RpcCallback {
    // Package local for testability
    KeyValueHeap storeHeap = null;
    /** Heap of key-values that are not essential for the provided filters and are thus read
     * on demand, if on-demand column family loading is enabled.*/
    KeyValueHeap joinedHeap = null;
    /**
     * If the joined heap data gathering is interrupted due to scan limits, this will
     * contain the row for which we are populating the values.*/
    protected Cell joinedContinuationRow = null;
    private boolean filterClosed = false;

    protected final int isScan;
    protected final byte[] stopRow;
    protected final HRegion region;
    protected final CellComparator comparator;
    protected boolean copyCellsFromSharedMem = false;

    private final long readPt;
    private final long maxResultSize;
    private final ScannerContext defaultScannerContext;
    private final FilterWrapper filter;

    @Override
    public HRegionInfo getRegionInfo() {
      return region.getRegionInfo();
    }

    public void setCopyCellsFromSharedMem(boolean copyCells) {
      this.copyCellsFromSharedMem = copyCells;
    }

    RegionScannerImpl(Scan scan, List<KeyValueScanner> additionalScanners, HRegion region,
        boolean copyCellsFromSharedMem)
        throws IOException {
      this.region = region;
      this.maxResultSize = scan.getMaxResultSize();
      if (scan.hasFilter()) {
        this.filter = new FilterWrapper(scan.getFilter());
      } else {
        this.filter = null;
      }
      this.comparator = region.getCellCompartor();
      /**
       * By default, calls to next/nextRaw must enforce the batch limit. Thus, construct a default
       * scanner context that can be used to enforce the batch limit in the event that a
       * ScannerContext is not specified during an invocation of next/nextRaw
       */
      defaultScannerContext = ScannerContext.newBuilder()
          .setBatchLimit(scan.getBatch()).build();

      if (Bytes.equals(scan.getStopRow(), HConstants.EMPTY_END_ROW) && !scan.isGetScan()) {
        this.stopRow = null;
      } else {
        this.stopRow = scan.getStopRow();
      }
      // If we are doing a get, we want to be [startRow,endRow]. Normally
      // it is [startRow,endRow) and if startRow=endRow we get nothing.
      this.isScan = scan.isGetScan() ? 1 : 0;

      // synchronize on scannerReadPoints so that nobody calculates
      // getSmallestReadPoint, before scannerReadPoints is updated.
      IsolationLevel isolationLevel = scan.getIsolationLevel();
      synchronized(scannerReadPoints) {
        this.readPt = getReadpoint(isolationLevel);
        scannerReadPoints.put(this, this.readPt);
      }

      // Here we separate all scanners into two lists - scanner that provide data required
      // by the filter to operate (scanners list) and all others (joinedScanners list).
      List<KeyValueScanner> scanners = new ArrayList<KeyValueScanner>();
      List<KeyValueScanner> joinedScanners = new ArrayList<KeyValueScanner>();
      if (additionalScanners != null) {
        scanners.addAll(additionalScanners);
      }

      for (Map.Entry<byte[], NavigableSet<byte[]>> entry : scan.getFamilyMap().entrySet()) {
        Store store = stores.get(entry.getKey());
        KeyValueScanner scanner;
        try {
          scanner = store.getScanner(scan, entry.getValue(), this.readPt);
        } catch (FileNotFoundException e) {
          throw handleFileNotFound(e);
        }
        if (this.filter == null || !scan.doLoadColumnFamiliesOnDemand()
          || this.filter.isFamilyEssential(entry.getKey())) {
          scanners.add(scanner);
        } else {
          joinedScanners.add(scanner);
        }
      }
      this.copyCellsFromSharedMem = copyCellsFromSharedMem;
      initializeKVHeap(scanners, joinedScanners, region);
    }

    protected void initializeKVHeap(List<KeyValueScanner> scanners,
        List<KeyValueScanner> joinedScanners, HRegion region)
        throws IOException {
      this.storeHeap = new KeyValueHeap(scanners, comparator);
      if (!joinedScanners.isEmpty()) {
        this.joinedHeap = new KeyValueHeap(joinedScanners, comparator);
      }
    }

    @Override
    public long getMaxResultSize() {
      return maxResultSize;
    }

    @Override
    public long getMvccReadPoint() {
      return this.readPt;
    }

    @Override
    public int getBatch() {
      return this.defaultScannerContext.getBatchLimit();
    }

    /**
     * Reset both the filter and the old filter.
     *
     * @throws IOException in case a filter raises an I/O exception.
     */
    protected void resetFilters() throws IOException {
      if (filter != null) {
        filter.reset();
      }
    }

    @Override
    public boolean next(List<Cell> outResults)
        throws IOException {
      // apply the batching limit by default
      return next(outResults, defaultScannerContext);
    }

    @Override
    public synchronized boolean next(List<Cell> outResults, ScannerContext scannerContext)
    throws IOException {
      if (this.filterClosed) {
        throw new UnknownScannerException("Scanner was closed (timed out?) " +
            "after we renewed it. Could be caused by a very slow scanner " +
            "or a lengthy garbage collection");
      }
      startRegionOperation(Operation.SCAN);
      readRequestsCount.increment();
      try {
        return nextRaw(outResults, scannerContext);
      } finally {
        closeRegionOperation(Operation.SCAN);
      }
    }

    @Override
    public boolean nextRaw(List<Cell> outResults) throws IOException {
      // Use the RegionScanner's context by default
      return nextRaw(outResults, defaultScannerContext);
    }

    @Override
    public boolean nextRaw(List<Cell> outResults, ScannerContext scannerContext)
        throws IOException {
      if (storeHeap == null) {
        // scanner is closed
        throw new UnknownScannerException("Scanner was closed");
      }
      boolean moreValues = false;
      try {
        if (outResults.isEmpty()) {
          // Usually outResults is empty. This is true when next is called
          // to handle scan or get operation.
          moreValues = nextInternal(outResults, scannerContext);
        } else {
          List<Cell> tmpList = new ArrayList<Cell>();
          moreValues = nextInternal(tmpList, scannerContext);
          outResults.addAll(tmpList);
        }

        // If the size limit was reached it means a partial Result is being
        // returned. Returning a
        // partial Result means that we should not reset the filters; filters
        // should only be reset in
        // between rows
        if (!scannerContext.partialResultFormed()) resetFilters();

        if (isFilterDoneInternal()) {
          moreValues = false;
        }

        // If copyCellsFromSharedMem = true, then we need to copy the cells. Otherwise
        // it is a call coming from the RsRpcServices.scan().
        if (copyCellsFromSharedMem && !outResults.isEmpty()) {
          // Do the copy of the results here.
          ListIterator<Cell> listItr = outResults.listIterator();
          Cell cell = null;
          while (listItr.hasNext()) {
            cell = listItr.next();
            if (cell instanceof ShareableMemory) {
              listItr.set(((ShareableMemory) cell).cloneToCell());
            }
          }
        }
      } finally {
        if (copyCellsFromSharedMem) {
          // In case of copyCellsFromSharedMem==true (where the CPs wrap a scanner) we return
          // the blocks then and there (for wrapped CPs)
          this.shipped();
        }
      }
      return moreValues;
    }

    /**
     * @return true if more cells exist after this batch, false if scanner is done
     */
    private boolean populateFromJoinedHeap(List<Cell> results, ScannerContext scannerContext)
            throws IOException {
      assert joinedContinuationRow != null;
      boolean moreValues = populateResult(results, this.joinedHeap, scannerContext,
          joinedContinuationRow);

      if (!scannerContext.checkAnyLimitReached(LimitScope.BETWEEN_CELLS)) {
        // We are done with this row, reset the continuation.
        joinedContinuationRow = null;
      }
      // As the data is obtained from two independent heaps, we need to
      // ensure that result list is sorted, because Result relies on that.
      Collections.sort(results, comparator);
      return moreValues;
    }

    /**
     * Fetches records with currentRow into results list, until next row, batchLimit (if not -1) is
     * reached, or remainingResultSize (if not -1) is reaced
     * @param heap KeyValueHeap to fetch data from.It must be positioned on correct row before call.
     * @param scannerContext
     * @param currentRowCell
     * @return state of last call to {@link KeyValueHeap#next()}
     */
    private boolean populateResult(List<Cell> results, KeyValueHeap heap,
        ScannerContext scannerContext, Cell currentRowCell) throws IOException {
      Cell nextKv;
      boolean moreCellsInRow = false;
      boolean tmpKeepProgress = scannerContext.getKeepProgress();
      // Scanning between column families and thus the scope is between cells
      LimitScope limitScope = LimitScope.BETWEEN_CELLS;
      try {
        do {
          // We want to maintain any progress that is made towards the limits while scanning across
          // different column families. To do this, we toggle the keep progress flag on during calls
          // to the StoreScanner to ensure that any progress made thus far is not wiped away.
          scannerContext.setKeepProgress(true);
          heap.next(results, scannerContext);
          scannerContext.setKeepProgress(tmpKeepProgress);

          nextKv = heap.peek();
          moreCellsInRow = moreCellsInRow(nextKv, currentRowCell);
          if (!moreCellsInRow) incrementCountOfRowsScannedMetric(scannerContext);
          if (scannerContext.checkBatchLimit(limitScope)) {
            return scannerContext.setScannerState(NextState.BATCH_LIMIT_REACHED).hasMoreValues();
          } else if (scannerContext.checkSizeLimit(limitScope)) {
            ScannerContext.NextState state =
              moreCellsInRow? NextState.SIZE_LIMIT_REACHED_MID_ROW: NextState.SIZE_LIMIT_REACHED;
            return scannerContext.setScannerState(state).hasMoreValues();
          } else if (scannerContext.checkTimeLimit(limitScope)) {
            ScannerContext.NextState state =
              moreCellsInRow? NextState.TIME_LIMIT_REACHED_MID_ROW: NextState.TIME_LIMIT_REACHED;
            return scannerContext.setScannerState(state).hasMoreValues();
          }
        } while (moreCellsInRow);
      } catch (FileNotFoundException e) {
        throw handleFileNotFound(e);
      }
      return nextKv != null;
    }

    /**
     * Based on the nextKv in the heap, and the current row, decide whether or not there are more
     * cells to be read in the heap. If the row of the nextKv in the heap matches the current row
     * then there are more cells to be read in the row.
     * @param nextKv
     * @param currentRowCell
     * @return true When there are more cells in the row to be read
     */
    private boolean moreCellsInRow(final Cell nextKv, Cell currentRowCell) {
      return nextKv != null && CellUtil.matchingRow(nextKv, currentRowCell);
    }

    /*
     * @return True if a filter rules the scanner is over, done.
     */
    @Override
    public synchronized boolean isFilterDone() throws IOException {
      return isFilterDoneInternal();
    }

    private boolean isFilterDoneInternal() throws IOException {
      return this.filter != null && this.filter.filterAllRemaining();
    }

    private boolean nextInternal(List<Cell> results, ScannerContext scannerContext)
        throws IOException {
      if (!results.isEmpty()) {
        throw new IllegalArgumentException("First parameter should be an empty list");
      }
      if (scannerContext == null) {
        throw new IllegalArgumentException("Scanner context cannot be null");
      }
      RpcCallContext rpcCall = RpcServer.getCurrentCall();

      // Save the initial progress from the Scanner context in these local variables. The progress
      // may need to be reset a few times if rows are being filtered out so we save the initial
      // progress.
      int initialBatchProgress = scannerContext.getBatchProgress();
      long initialSizeProgress = scannerContext.getSizeProgress();
      long initialTimeProgress = scannerContext.getTimeProgress();

      // The loop here is used only when at some point during the next we determine
      // that due to effects of filters or otherwise, we have an empty row in the result.
      // Then we loop and try again. Otherwise, we must get out on the first iteration via return,
      // "true" if there's more data to read, "false" if there isn't (storeHeap is at a stop row,
      // and joinedHeap has no more data to read for the last row (if set, joinedContinuationRow).
      while (true) {
        // Starting to scan a new row. Reset the scanner progress according to whether or not
        // progress should be kept.
        if (scannerContext.getKeepProgress()) {
          // Progress should be kept. Reset to initial values seen at start of method invocation.
          scannerContext.setProgress(initialBatchProgress, initialSizeProgress,
            initialTimeProgress);
        } else {
          scannerContext.clearProgress();
        }

        if (rpcCall != null) {
          // If a user specifies a too-restrictive or too-slow scanner, the
          // client might time out and disconnect while the server side
          // is still processing the request. We should abort aggressively
          // in that case.
          long afterTime = rpcCall.disconnectSince();
          if (afterTime >= 0) {
            throw new CallerDisconnectedException(
                "Aborting on region " + getRegionInfo().getRegionNameAsString() + ", call " +
                    this + " after " + afterTime + " ms, since " +
                    "caller disconnected");
          }
        }

        // Let's see what we have in the storeHeap.
        Cell current = this.storeHeap.peek();

        boolean stopRow = isStopRow(current);
        // When has filter row is true it means that the all the cells for a particular row must be
        // read before a filtering decision can be made. This means that filters where hasFilterRow
        // run the risk of encountering out of memory errors in the case that they are applied to a
        // table that has very large rows.
        boolean hasFilterRow = this.filter != null && this.filter.hasFilterRow();

        // If filter#hasFilterRow is true, partial results are not allowed since allowing them
        // would prevent the filters from being evaluated. Thus, if it is true, change the
        // scope of any limits that could potentially create partial results to
        // LimitScope.BETWEEN_ROWS so that those limits are not reached mid-row
        if (hasFilterRow) {
          if (LOG.isTraceEnabled()) {
            LOG.trace("filter#hasFilterRow is true which prevents partial results from being "
                + " formed. Changing scope of limits that may create partials");
          }
          scannerContext.setSizeLimitScope(LimitScope.BETWEEN_ROWS);
          scannerContext.setTimeLimitScope(LimitScope.BETWEEN_ROWS);
        }

        // Check if we were getting data from the joinedHeap and hit the limit.
        // If not, then it's main path - getting results from storeHeap.
        if (joinedContinuationRow == null) {
          // First, check if we are at a stop row. If so, there are no more results.
          if (stopRow) {
            if (hasFilterRow) {
              filter.filterRowCells(results);
            }
            return scannerContext.setScannerState(NextState.NO_MORE_VALUES).hasMoreValues();
          }

          // Check if rowkey filter wants to exclude this row. If so, loop to next.
          // Technically, if we hit limits before on this row, we don't need this call.
          if (filterRowKey(current)) {
            incrementCountOfRowsFilteredMetric(scannerContext);
            // Typically the count of rows scanned is incremented inside #populateResult. However,
            // here we are filtering a row based purely on its row key, preventing us from calling
            // #populateResult. Thus, perform the necessary increment here to rows scanned metric
            incrementCountOfRowsScannedMetric(scannerContext);
            boolean moreRows = nextRow(scannerContext, current);
            if (!moreRows) {
              return scannerContext.setScannerState(NextState.NO_MORE_VALUES).hasMoreValues();
            }
            results.clear();
            continue;
          }

          // Ok, we are good, let's try to get some results from the main heap.
          populateResult(results, this.storeHeap, scannerContext, current);

          if (scannerContext.checkAnyLimitReached(LimitScope.BETWEEN_CELLS)) {
            if (hasFilterRow) {
              throw new IncompatibleFilterException(
                  "Filter whose hasFilterRow() returns true is incompatible with scans that must "
                      + " stop mid-row because of a limit. ScannerContext:" + scannerContext);
            }
            return true;
          }

          Cell nextKv = this.storeHeap.peek();
          stopRow = nextKv == null || isStopRow(nextKv);
          // save that the row was empty before filters applied to it.
          final boolean isEmptyRow = results.isEmpty();

          // We have the part of the row necessary for filtering (all of it, usually).
          // First filter with the filterRow(List).
          FilterWrapper.FilterRowRetCode ret = FilterWrapper.FilterRowRetCode.NOT_CALLED;
          if (hasFilterRow) {
            ret = filter.filterRowCellsWithRet(results);

            // We don't know how the results have changed after being filtered. Must set progress
            // according to contents of results now. However, a change in the results should not
            // affect the time progress. Thus preserve whatever time progress has been made
            long timeProgress = scannerContext.getTimeProgress();
            if (scannerContext.getKeepProgress()) {
              scannerContext.setProgress(initialBatchProgress, initialSizeProgress,
                initialTimeProgress);
            } else {
              scannerContext.clearProgress();
            }
            scannerContext.setTimeProgress(timeProgress);
            scannerContext.incrementBatchProgress(results.size());
            for (Cell cell : results) {
              scannerContext.incrementSizeProgress(CellUtil.estimatedHeapSizeOf(cell));
            }
          }

          if (isEmptyRow || ret == FilterWrapper.FilterRowRetCode.EXCLUDE || filterRow()) {
            incrementCountOfRowsFilteredMetric(scannerContext);
            results.clear();
            boolean moreRows = nextRow(scannerContext, current);
            if (!moreRows) {
              return scannerContext.setScannerState(NextState.NO_MORE_VALUES).hasMoreValues();
            }

            // This row was totally filtered out, if this is NOT the last row,
            // we should continue on. Otherwise, nothing else to do.
            if (!stopRow) continue;
            return scannerContext.setScannerState(NextState.NO_MORE_VALUES).hasMoreValues();
          }

          // Ok, we are done with storeHeap for this row.
          // Now we may need to fetch additional, non-essential data into row.
          // These values are not needed for filter to work, so we postpone their
          // fetch to (possibly) reduce amount of data loads from disk.
          if (this.joinedHeap != null) {
            boolean mayHaveData = joinedHeapMayHaveData(current);
            if (mayHaveData) {
              joinedContinuationRow = current;
              populateFromJoinedHeap(results, scannerContext);

              if (scannerContext.checkAnyLimitReached(LimitScope.BETWEEN_CELLS)) {
                return true;
              }
            }
          }
        } else {
          // Populating from the joined heap was stopped by limits, populate some more.
          populateFromJoinedHeap(results, scannerContext);
          if (scannerContext.checkAnyLimitReached(LimitScope.BETWEEN_CELLS)) {
            return true;
          }
        }
        // We may have just called populateFromJoinedMap and hit the limits. If that is
        // the case, we need to call it again on the next next() invocation.
        if (joinedContinuationRow != null) {
          return scannerContext.setScannerState(NextState.MORE_VALUES).hasMoreValues();
        }

        // Finally, we are done with both joinedHeap and storeHeap.
        // Double check to prevent empty rows from appearing in result. It could be
        // the case when SingleColumnValueExcludeFilter is used.
        if (results.isEmpty()) {
          incrementCountOfRowsFilteredMetric(scannerContext);
          boolean moreRows = nextRow(scannerContext, current);
          if (!moreRows) {
            return scannerContext.setScannerState(NextState.NO_MORE_VALUES).hasMoreValues();
          }
          if (!stopRow) continue;
        }

        if (stopRow) {
          return scannerContext.setScannerState(NextState.NO_MORE_VALUES).hasMoreValues();
        } else {
          return scannerContext.setScannerState(NextState.MORE_VALUES).hasMoreValues();
        }
      }
    }

    protected void incrementCountOfRowsFilteredMetric(ScannerContext scannerContext) {
      if (scannerContext == null || !scannerContext.isTrackingMetrics()) return;

      scannerContext.getMetrics().countOfRowsFiltered.incrementAndGet();
    }

    protected void incrementCountOfRowsScannedMetric(ScannerContext scannerContext) {
      if (scannerContext == null || !scannerContext.isTrackingMetrics()) return;

      scannerContext.getMetrics().countOfRowsScanned.incrementAndGet();
    }

    /**
     * @param currentRowCell
     * @return true when the joined heap may have data for the current row
     * @throws IOException
     */
    private boolean joinedHeapMayHaveData(Cell currentRowCell)
        throws IOException {
      Cell nextJoinedKv = joinedHeap.peek();
      boolean matchCurrentRow =
          nextJoinedKv != null && CellUtil.matchingRow(nextJoinedKv, currentRowCell);
      boolean matchAfterSeek = false;

      // If the next value in the joined heap does not match the current row, try to seek to the
      // correct row
      if (!matchCurrentRow) {
        Cell firstOnCurrentRow = CellUtil.createFirstOnRow(currentRowCell);
        boolean seekSuccessful = this.joinedHeap.requestSeek(firstOnCurrentRow, true, true);
        matchAfterSeek =
            seekSuccessful && joinedHeap.peek() != null
                && CellUtil.matchingRow(joinedHeap.peek(), currentRowCell);
      }

      return matchCurrentRow || matchAfterSeek;
    }

    /**
     * This function is to maintain backward compatibility for 0.94 filters. HBASE-6429 combines
     * both filterRow & filterRow(List<KeyValue> kvs) functions. While 0.94 code or older, it may
     * not implement hasFilterRow as HBase-6429 expects because 0.94 hasFilterRow() only returns
     * true when filterRow(List<KeyValue> kvs) is overridden not the filterRow(). Therefore, the
     * filterRow() will be skipped.
     */
    private boolean filterRow() throws IOException {
      // when hasFilterRow returns true, filter.filterRow() will be called automatically inside
      // filterRowCells(List<Cell> kvs) so we skip that scenario here.
      return filter != null && (!filter.hasFilterRow())
          && filter.filterRow();
    }

    private boolean filterRowKey(Cell current) throws IOException {
      return filter != null && filter.filterRowKey(current);
    }

    protected boolean nextRow(ScannerContext scannerContext, Cell curRowCell) throws IOException {
      assert this.joinedContinuationRow == null: "Trying to go to next row during joinedHeap read.";
      Cell next;
      while ((next = this.storeHeap.peek()) != null &&
             CellUtil.matchingRow(next, curRowCell)) {
        this.storeHeap.next(MOCKED_LIST);
      }
      resetFilters();

      // Calling the hook in CP which allows it to do a fast forward
      return this.region.getCoprocessorHost() == null
          || this.region.getCoprocessorHost()
              .postScannerFilterRow(this, curRowCell);
    }

    protected boolean isStopRow(Cell currentRowCell) {
      return currentRowCell == null
          || (stopRow != null &&
          comparator.compareRows(currentRowCell, stopRow, 0, stopRow.length) >= isScan);
    }

    @Override
    public synchronized void close() {
      if (storeHeap != null) {
        storeHeap.close();
        storeHeap = null;
      }
      if (joinedHeap != null) {
        joinedHeap.close();
        joinedHeap = null;
      }
      // no need to synchronize here.
      scannerReadPoints.remove(this);
      this.filterClosed = true;
    }

    KeyValueHeap getStoreHeapForTesting() {
      return storeHeap;
    }

    @Override
    public synchronized boolean reseek(byte[] row) throws IOException {
      if (row == null) {
        throw new IllegalArgumentException("Row cannot be null.");
      }
      boolean result = false;
      startRegionOperation();
      KeyValue kv = KeyValueUtil.createFirstOnRow(row);
      try {
        // use request seek to make use of the lazy seek option. See HBASE-5520
        result = this.storeHeap.requestSeek(kv, true, true);
        if (this.joinedHeap != null) {
          result = this.joinedHeap.requestSeek(kv, true, true) || result;
        }
      } catch (FileNotFoundException e) {
        throw handleFileNotFound(e);
      } finally {
        closeRegionOperation();
      }
      return result;
    }

    private IOException handleFileNotFound(FileNotFoundException fnfe) throws IOException {
      // tries to refresh the store files, otherwise shutdown the RS.
      // TODO: add support for abort() of a single region and trigger reassignment.
      try {
        region.refreshStoreFiles(true);
        return new IOException("unable to read store file");
      } catch (IOException e) {
        String msg = "a store file got lost: " + fnfe.getMessage();
        LOG.error("unable to refresh store files", e);
        abortRegionServer(msg);
        return new NotServingRegionException(
          getRegionInfo().getRegionNameAsString() + " is closing");
      }
    }

    private void abortRegionServer(String msg) throws IOException {
      if (rsServices instanceof HRegionServer) {
        ((HRegionServer)rsServices).abort(msg);
      }
      throw new UnsupportedOperationException("not able to abort RS after: " + msg);
    }

    @Override
    public void shipped() throws IOException {
      if (storeHeap != null) {
        storeHeap.shipped();
      }
      if (joinedHeap != null) {
        joinedHeap.shipped();
      }
    }

    @Override
    public void run() throws IOException {
      // This is the RPC callback method executed. We do the close in of the scanner in this
      // callback
      this.close();
    }
  }

  // Utility methods
  /**
   * A utility method to create new instances of HRegion based on the
   * {@link HConstants#REGION_IMPL} configuration property.
   * @param tableDir qualified path of directory where region should be located,
   * usually the table directory.
   * @param wal The WAL is the outbound log for any updates to the HRegion
   * The wal file is a logfile from the previous execution that's
   * custom-computed for this HRegion. The HRegionServer computes and sorts the
   * appropriate wal info for this HRegion. If there is a previous file
   * (implying that the HRegion has been written-to before), then read it from
   * the supplied path.
   * @param fs is the filesystem.
   * @param conf is global configuration settings.
   * @param regionInfo - HRegionInfo that describes the region
   * is new), then read them from the supplied path.
   * @param htd the table descriptor
   * @return the new instance
   */
  static HRegion newHRegion(Path tableDir, WAL wal, FileSystem fs,
      Configuration conf, HRegionInfo regionInfo, final HTableDescriptor htd,
      RegionServerServices rsServices) {
    try {
      @SuppressWarnings("unchecked")
      Class<? extends HRegion> regionClass =
          (Class<? extends HRegion>) conf.getClass(HConstants.REGION_IMPL, HRegion.class);

      Constructor<? extends HRegion> c =
          regionClass.getConstructor(Path.class, WAL.class, FileSystem.class,
              Configuration.class, HRegionInfo.class, HTableDescriptor.class,
              RegionServerServices.class);

      return c.newInstance(tableDir, wal, fs, conf, regionInfo, htd, rsServices);
    } catch (Throwable e) {
      // todo: what should I throw here?
      throw new IllegalStateException("Could not instantiate a region instance.", e);
    }
  }

  /**
   * Convenience method creating new HRegions. Used by createTable.
   *
   * @param info Info for region to create.
   * @param rootDir Root directory for HBase instance
   * @param wal shared WAL
   * @param initialize - true to initialize the region
   * @return new HRegion
   * @throws IOException
   */
  public static HRegion createHRegion(final HRegionInfo info, final Path rootDir,
        final Configuration conf, final HTableDescriptor hTableDescriptor,
        final WAL wal, final boolean initialize)
  throws IOException {
    LOG.info("creating HRegion " + info.getTable().getNameAsString()
        + " HTD == " + hTableDescriptor + " RootDir = " + rootDir +
        " Table name == " + info.getTable().getNameAsString());
    FileSystem fs = FileSystem.get(conf);
    Path tableDir = FSUtils.getTableDir(rootDir, info.getTable());
    HRegionFileSystem.createRegionOnFileSystem(conf, fs, tableDir, info);
    HRegion region = HRegion.newHRegion(tableDir, wal, fs, conf, info, hTableDescriptor, null);
    if (initialize) region.initialize(null);
    return region;
  }

  public static HRegion createHRegion(final HRegionInfo info, final Path rootDir,
                                      final Configuration conf,
                                      final HTableDescriptor hTableDescriptor,
                                      final WAL wal)
    throws IOException {
    return createHRegion(info, rootDir, conf, hTableDescriptor, wal, true);
  }


  /**
   * Open a Region.
   * @param info Info for region to be opened.
   * @param wal WAL for region to use. This method will call
   * WAL#setSequenceNumber(long) passing the result of the call to
   * HRegion#getMinSequenceId() to ensure the wal id is properly kept
   * up.  HRegionStore does this every time it opens a new region.
   * @return new HRegion
   *
   * @throws IOException
   */
  public static HRegion openHRegion(final HRegionInfo info,
      final HTableDescriptor htd, final WAL wal,
      final Configuration conf)
  throws IOException {
    return openHRegion(info, htd, wal, conf, null, null);
  }

  /**
   * Open a Region.
   * @param info Info for region to be opened
   * @param htd the table descriptor
   * @param wal WAL for region to use. This method will call
   * WAL#setSequenceNumber(long) passing the result of the call to
   * HRegion#getMinSequenceId() to ensure the wal id is properly kept
   * up.  HRegionStore does this every time it opens a new region.
   * @param conf The Configuration object to use.
   * @param rsServices An interface we can request flushes against.
   * @param reporter An interface we can report progress against.
   * @return new HRegion
   *
   * @throws IOException
   */
  public static HRegion openHRegion(final HRegionInfo info,
    final HTableDescriptor htd, final WAL wal, final Configuration conf,
    final RegionServerServices rsServices,
    final CancelableProgressable reporter)
  throws IOException {
    return openHRegion(FSUtils.getRootDir(conf), info, htd, wal, conf, rsServices, reporter);
  }

  /**
   * Open a Region.
   * @param rootDir Root directory for HBase instance
   * @param info Info for region to be opened.
   * @param htd the table descriptor
   * @param wal WAL for region to use. This method will call
   * WAL#setSequenceNumber(long) passing the result of the call to
   * HRegion#getMinSequenceId() to ensure the wal id is properly kept
   * up.  HRegionStore does this every time it opens a new region.
   * @param conf The Configuration object to use.
   * @return new HRegion
   * @throws IOException
   */
  public static HRegion openHRegion(Path rootDir, final HRegionInfo info,
      final HTableDescriptor htd, final WAL wal, final Configuration conf)
  throws IOException {
    return openHRegion(rootDir, info, htd, wal, conf, null, null);
  }

  /**
   * Open a Region.
   * @param rootDir Root directory for HBase instance
   * @param info Info for region to be opened.
   * @param htd the table descriptor
   * @param wal WAL for region to use. This method will call
   * WAL#setSequenceNumber(long) passing the result of the call to
   * HRegion#getMinSequenceId() to ensure the wal id is properly kept
   * up.  HRegionStore does this every time it opens a new region.
   * @param conf The Configuration object to use.
   * @param rsServices An interface we can request flushes against.
   * @param reporter An interface we can report progress against.
   * @return new HRegion
   * @throws IOException
   */
  public static HRegion openHRegion(final Path rootDir, final HRegionInfo info,
      final HTableDescriptor htd, final WAL wal, final Configuration conf,
      final RegionServerServices rsServices,
      final CancelableProgressable reporter)
  throws IOException {
    FileSystem fs = null;
    if (rsServices != null) {
      fs = rsServices.getFileSystem();
    }
    if (fs == null) {
      fs = FileSystem.get(conf);
    }
    return openHRegion(conf, fs, rootDir, info, htd, wal, rsServices, reporter);
  }

  /**
   * Open a Region.
   * @param conf The Configuration object to use.
   * @param fs Filesystem to use
   * @param rootDir Root directory for HBase instance
   * @param info Info for region to be opened.
   * @param htd the table descriptor
   * @param wal WAL for region to use. This method will call
   * WAL#setSequenceNumber(long) passing the result of the call to
   * HRegion#getMinSequenceId() to ensure the wal id is properly kept
   * up.  HRegionStore does this every time it opens a new region.
   * @return new HRegion
   * @throws IOException
   */
  public static HRegion openHRegion(final Configuration conf, final FileSystem fs,
      final Path rootDir, final HRegionInfo info, final HTableDescriptor htd, final WAL wal)
      throws IOException {
    return openHRegion(conf, fs, rootDir, info, htd, wal, null, null);
  }

  /**
   * Open a Region.
   * @param conf The Configuration object to use.
   * @param fs Filesystem to use
   * @param rootDir Root directory for HBase instance
   * @param info Info for region to be opened.
   * @param htd the table descriptor
   * @param wal WAL for region to use. This method will call
   * WAL#setSequenceNumber(long) passing the result of the call to
   * HRegion#getMinSequenceId() to ensure the wal id is properly kept
   * up.  HRegionStore does this every time it opens a new region.
   * @param rsServices An interface we can request flushes against.
   * @param reporter An interface we can report progress against.
   * @return new HRegion
   * @throws IOException
   */
  public static HRegion openHRegion(final Configuration conf, final FileSystem fs,
      final Path rootDir, final HRegionInfo info, final HTableDescriptor htd, final WAL wal,
      final RegionServerServices rsServices, final CancelableProgressable reporter)
      throws IOException {
    Path tableDir = FSUtils.getTableDir(rootDir, info.getTable());
    return openHRegion(conf, fs, rootDir, tableDir, info, htd, wal, rsServices, reporter);
  }

  /**
   * Open a Region.
   * @param conf The Configuration object to use.
   * @param fs Filesystem to use
   * @param rootDir Root directory for HBase instance
   * @param info Info for region to be opened.
   * @param htd the table descriptor
   * @param wal WAL for region to use. This method will call
   * WAL#setSequenceNumber(long) passing the result of the call to
   * HRegion#getMinSequenceId() to ensure the wal id is properly kept
   * up.  HRegionStore does this every time it opens a new region.
   * @param rsServices An interface we can request flushes against.
   * @param reporter An interface we can report progress against.
   * @return new HRegion
   * @throws IOException
   */
  public static HRegion openHRegion(final Configuration conf, final FileSystem fs,
      final Path rootDir, final Path tableDir, final HRegionInfo info, final HTableDescriptor htd,
      final WAL wal, final RegionServerServices rsServices,
      final CancelableProgressable reporter)
      throws IOException {
    if (info == null) throw new NullPointerException("Passed region info is null");
    if (LOG.isDebugEnabled()) {
      LOG.debug("Opening region: " + info);
    }
    HRegion r = HRegion.newHRegion(tableDir, wal, fs, conf, info, htd, rsServices);
    return r.openHRegion(reporter);
  }


  /**
   * Useful when reopening a closed region (normally for unit tests)
   * @param other original object
   * @param reporter An interface we can report progress against.
   * @return new HRegion
   * @throws IOException
   */
  public static HRegion openHRegion(final HRegion other, final CancelableProgressable reporter)
      throws IOException {
    HRegionFileSystem regionFs = other.getRegionFileSystem();
    HRegion r = newHRegion(regionFs.getTableDir(), other.getWAL(), regionFs.getFileSystem(),
        other.baseConf, other.getRegionInfo(), other.getTableDesc(), null);
    return r.openHRegion(reporter);
  }

  public static Region openHRegion(final Region other, final CancelableProgressable reporter)
        throws IOException {
    return openHRegion((HRegion)other, reporter);
  }

  /**
   * Open HRegion.
   * Calls initialize and sets sequenceId.
   * @return Returns <code>this</code>
   * @throws IOException
   */
  protected HRegion openHRegion(final CancelableProgressable reporter)
  throws IOException {
    // Refuse to open the region if we are missing local compression support
    checkCompressionCodecs();
    // Refuse to open the region if encryption configuration is incorrect or
    // codec support is missing
    checkEncryption();
    // Refuse to open the region if a required class cannot be loaded
    checkClassLoading();
    this.openSeqNum = initialize(reporter);
    this.mvcc.advanceTo(openSeqNum);
    if (wal != null && getRegionServerServices() != null && !writestate.readOnly
        && !recovering) {
      // Only write the region open event marker to WAL if (1) we are not read-only
      // (2) dist log replay is off or we are not recovering. In case region is
      // recovering, the open event will be written at setRecovering(false)
      writeRegionOpenMarker(wal, openSeqNum);
    }
    return this;
  }

  public static void warmupHRegion(final HRegionInfo info,
      final HTableDescriptor htd, final WAL wal, final Configuration conf,
      final RegionServerServices rsServices,
      final CancelableProgressable reporter)
      throws IOException {

    if (info == null) throw new NullPointerException("Passed region info is null");

    if (LOG.isDebugEnabled()) {
      LOG.debug("HRegion.Warming up region: " + info);
    }

    Path rootDir = FSUtils.getRootDir(conf);
    Path tableDir = FSUtils.getTableDir(rootDir, info.getTable());

    FileSystem fs = null;
    if (rsServices != null) {
      fs = rsServices.getFileSystem();
    }
    if (fs == null) {
      fs = FileSystem.get(conf);
    }

    HRegion r = HRegion.newHRegion(tableDir, wal, fs, conf, info, htd, rsServices);
    r.initializeWarmup(reporter);
    r.close();
  }


  private void checkCompressionCodecs() throws IOException {
    for (HColumnDescriptor fam: this.htableDescriptor.getColumnFamilies()) {
      CompressionTest.testCompression(fam.getCompressionType());
      CompressionTest.testCompression(fam.getCompactionCompressionType());
    }
  }

  private void checkEncryption() throws IOException {
    for (HColumnDescriptor fam: this.htableDescriptor.getColumnFamilies()) {
      EncryptionTest.testEncryption(conf, fam.getEncryptionType(), fam.getEncryptionKey());
    }
  }

  private void checkClassLoading() throws IOException {
    RegionSplitPolicy.getSplitPolicyClass(this.htableDescriptor, conf);
    RegionCoprocessorHost.testTableCoprocessorAttrs(conf, this.htableDescriptor);
  }

  /**
   * Create a daughter region from given a temp directory with the region data.
   * @param hri Spec. for daughter region to open.
   * @throws IOException
   */
  HRegion createDaughterRegionFromSplits(final HRegionInfo hri) throws IOException {
    // Move the files from the temporary .splits to the final /table/region directory
    fs.commitDaughterRegion(hri);

    // Create the daughter HRegion instance
    HRegion r = HRegion.newHRegion(this.fs.getTableDir(), this.getWAL(), fs.getFileSystem(),
        this.getBaseConf(), hri, this.getTableDesc(), rsServices);
    r.readRequestsCount.set(this.getReadRequestsCount() / 2);
    r.writeRequestsCount.set(this.getWriteRequestsCount() / 2);
    return r;
  }

  /**
   * Create a merged region given a temp directory with the region data.
   * @param region_b another merging region
   * @return merged HRegion
   * @throws IOException
   */
  HRegion createMergedRegionFromMerges(final HRegionInfo mergedRegionInfo,
      final HRegion region_b) throws IOException {
    HRegion r = HRegion.newHRegion(this.fs.getTableDir(), this.getWAL(),
        fs.getFileSystem(), this.getBaseConf(), mergedRegionInfo,
        this.getTableDesc(), this.rsServices);
    r.readRequestsCount.set(this.getReadRequestsCount()
        + region_b.getReadRequestsCount());
    r.writeRequestsCount.set(this.getWriteRequestsCount()

        + region_b.getWriteRequestsCount());
    this.fs.commitMergedRegion(mergedRegionInfo);
    return r;
  }

  /**
   * Inserts a new region's meta information into the passed
   * <code>meta</code> region. Used by the HMaster bootstrap code adding
   * new table to hbase:meta table.
   *
   * @param meta hbase:meta HRegion to be updated
   * @param r HRegion to add to <code>meta</code>
   *
   * @throws IOException
   */
  // TODO remove since only test and merge use this
  public static void addRegionToMETA(final HRegion meta, final HRegion r) throws IOException {
    meta.checkResources();
    // The row key is the region name
    byte[] row = r.getRegionInfo().getRegionName();
    final long now = EnvironmentEdgeManager.currentTime();
    final List<Cell> cells = new ArrayList<Cell>(2);
    cells.add(new KeyValue(row, HConstants.CATALOG_FAMILY,
      HConstants.REGIONINFO_QUALIFIER, now,
      r.getRegionInfo().toByteArray()));
    // Set into the root table the version of the meta table.
    cells.add(new KeyValue(row, HConstants.CATALOG_FAMILY,
      HConstants.META_VERSION_QUALIFIER, now,
      Bytes.toBytes(HConstants.META_VERSION)));
    meta.put(row, HConstants.CATALOG_FAMILY, cells);
  }

  /**
   * Computes the Path of the HRegion
   *
   * @param tabledir qualified path for table
   * @param name ENCODED region name
   * @return Path of HRegion directory
   * @deprecated For tests only; to be removed.
   */
  @Deprecated
  public static Path getRegionDir(final Path tabledir, final String name) {
    return new Path(tabledir, name);
  }

  /**
   * Computes the Path of the HRegion
   *
   * @param rootdir qualified path of HBase root directory
   * @param info HRegionInfo for the region
   * @return qualified path of region directory
   * @deprecated For tests only; to be removed.
   */
  @Deprecated
  @VisibleForTesting
  public static Path getRegionDir(final Path rootdir, final HRegionInfo info) {
    return new Path(
      FSUtils.getTableDir(rootdir, info.getTable()), info.getEncodedName());
  }

  /**
   * Determines if the specified row is within the row range specified by the
   * specified HRegionInfo
   *
   * @param info HRegionInfo that specifies the row range
   * @param row row to be checked
   * @return true if the row is within the range specified by the HRegionInfo
   */
  public static boolean rowIsInRange(HRegionInfo info, final byte [] row) {
    return ((info.getStartKey().length == 0) ||
        (Bytes.compareTo(info.getStartKey(), row) <= 0)) &&
        ((info.getEndKey().length == 0) ||
            (Bytes.compareTo(info.getEndKey(), row) > 0));
  }

  /**
   * Merge two HRegions.  The regions must be adjacent and must not overlap.
   *
   * @return new merged HRegion
   * @throws IOException
   */
  public static HRegion mergeAdjacent(final HRegion srcA, final HRegion srcB)
  throws IOException {
    HRegion a = srcA;
    HRegion b = srcB;

    // Make sure that srcA comes first; important for key-ordering during
    // write of the merged file.
    if (srcA.getRegionInfo().getStartKey() == null) {
      if (srcB.getRegionInfo().getStartKey() == null) {
        throw new IOException("Cannot merge two regions with null start key");
      }
      // A's start key is null but B's isn't. Assume A comes before B
    } else if ((srcB.getRegionInfo().getStartKey() == null) ||
      (Bytes.compareTo(srcA.getRegionInfo().getStartKey(),
        srcB.getRegionInfo().getStartKey()) > 0)) {
      a = srcB;
      b = srcA;
    }

    if (!(Bytes.compareTo(a.getRegionInfo().getEndKey(),
        b.getRegionInfo().getStartKey()) == 0)) {
      throw new IOException("Cannot merge non-adjacent regions");
    }
    return merge(a, b);
  }

  /**
   * Merge two regions whether they are adjacent or not.
   *
   * @param a region a
   * @param b region b
   * @return new merged region
   * @throws IOException
   */
  public static HRegion merge(final HRegion a, final HRegion b) throws IOException {
    if (!a.getRegionInfo().getTable().equals(b.getRegionInfo().getTable())) {
      throw new IOException("Regions do not belong to the same table");
    }

    FileSystem fs = a.getRegionFileSystem().getFileSystem();
    // Make sure each region's cache is empty
    a.flush(true);
    b.flush(true);

    // Compact each region so we only have one store file per family
    a.compact(true);
    if (LOG.isDebugEnabled()) {
      LOG.debug("Files for region: " + a);
      a.getRegionFileSystem().logFileSystemState(LOG);
    }
    b.compact(true);
    if (LOG.isDebugEnabled()) {
      LOG.debug("Files for region: " + b);
      b.getRegionFileSystem().logFileSystemState(LOG);
    }

    RegionMergeTransactionImpl rmt = new RegionMergeTransactionImpl(a, b, true);
    if (!rmt.prepare(null)) {
      throw new IOException("Unable to merge regions " + a + " and " + b);
    }
    HRegionInfo mergedRegionInfo = rmt.getMergedRegionInfo();
    LOG.info("starting merge of regions: " + a + " and " + b
        + " into new region " + mergedRegionInfo.getRegionNameAsString()
        + " with start key <"
        + Bytes.toStringBinary(mergedRegionInfo.getStartKey())
        + "> and end key <"
        + Bytes.toStringBinary(mergedRegionInfo.getEndKey()) + ">");
    HRegion dstRegion;
    try {
      dstRegion = (HRegion)rmt.execute(null, null);
    } catch (IOException ioe) {
      rmt.rollback(null, null);
      throw new IOException("Failed merging region " + a + " and " + b
          + ", and successfully rolled back");
    }
    dstRegion.compact(true);

    if (LOG.isDebugEnabled()) {
      LOG.debug("Files for new region");
      dstRegion.getRegionFileSystem().logFileSystemState(LOG);
    }

    if (dstRegion.getRegionFileSystem().hasReferences(dstRegion.getTableDesc())) {
      throw new IOException("Merged region " + dstRegion
          + " still has references after the compaction, is compaction canceled?");
    }

    // Archiving the 'A' region
    HFileArchiver.archiveRegion(a.getBaseConf(), fs, a.getRegionInfo());
    // Archiving the 'B' region
    HFileArchiver.archiveRegion(b.getBaseConf(), fs, b.getRegionInfo());

    LOG.info("merge completed. New region is " + dstRegion);
    return dstRegion;
  }

  @Override
  public Result get(final Get get) throws IOException {
    prepareGet(get);
    List<Cell> results = get(get, true);
    boolean stale = this.getRegionInfo().getReplicaId() != 0;
    return Result.create(results, get.isCheckExistenceOnly() ? !results.isEmpty() : null, stale);
  }

   void prepareGet(final Get get) throws IOException, NoSuchColumnFamilyException {
    checkRow(get.getRow(), "Get");
    // Verify families are all valid
    if (get.hasFamilies()) {
      for (byte [] family: get.familySet()) {
        checkFamily(family);
      }
    } else { // Adding all families to scanner
      for (byte[] family: this.htableDescriptor.getFamiliesKeys()) {
        get.addFamily(family);
      }
    }
  }

  @Override
  public List<Cell> get(Get get, boolean withCoprocessor) throws IOException {

    List<Cell> results = new ArrayList<Cell>();

    // pre-get CP hook
    if (withCoprocessor && (coprocessorHost != null)) {
      if (coprocessorHost.preGet(get, results)) {
        return results;
      }
    }

    Scan scan = new Scan(get);

    RegionScanner scanner = null;
    try {
      scanner = getScanner(scan);
      scanner.next(results);
    } finally {
      if (scanner != null)
        scanner.close();
    }

    // post-get CP hook
    if (withCoprocessor && (coprocessorHost != null)) {
      coprocessorHost.postGet(get, results);
    }

    metricsUpdateForGet(results);

    return results;
  }

  void metricsUpdateForGet(List<Cell> results) {
    if (this.metricsRegion != null) {
      long totalSize = 0L;
      for (Cell cell : results) {
        // This should give an estimate of the cell in the result. Why do we need
        // to know the serialization of how the codec works with it??
        totalSize += CellUtil.estimatedSerializedSizeOf(cell);
      }
      this.metricsRegion.updateGet(totalSize);
    }
  }

  @Override
  public void mutateRow(RowMutations rm) throws IOException {
    // Don't need nonces here - RowMutations only supports puts and deletes
    mutateRowsWithLocks(rm.getMutations(), Collections.singleton(rm.getRow()));
  }

  /**
   * Perform atomic mutations within the region w/o nonces.
   * See {@link #mutateRowsWithLocks(Collection, Collection, long, long)}
   */
  public void mutateRowsWithLocks(Collection<Mutation> mutations,
      Collection<byte[]> rowsToLock) throws IOException {
    mutateRowsWithLocks(mutations, rowsToLock, HConstants.NO_NONCE, HConstants.NO_NONCE);
  }

  /**
   * Perform atomic mutations within the region.
   * @param mutations The list of mutations to perform.
   * <code>mutations</code> can contain operations for multiple rows.
   * Caller has to ensure that all rows are contained in this region.
   * @param rowsToLock Rows to lock
   * @param nonceGroup Optional nonce group of the operation (client Id)
   * @param nonce Optional nonce of the operation (unique random id to ensure "more idempotence")
   * If multiple rows are locked care should be taken that
   * <code>rowsToLock</code> is sorted in order to avoid deadlocks.
   * @throws IOException
   */
  @Override
  public void mutateRowsWithLocks(Collection<Mutation> mutations,
      Collection<byte[]> rowsToLock, long nonceGroup, long nonce) throws IOException {
    MultiRowMutationProcessor proc = new MultiRowMutationProcessor(mutations, rowsToLock);
    processRowsWithLocks(proc, -1, nonceGroup, nonce);
  }

  /**
   * @return the current load statistics for the the region
   */
  public ClientProtos.RegionLoadStats getRegionStats() {
    if (!regionStatsEnabled) {
      return null;
    }
    ClientProtos.RegionLoadStats.Builder stats = ClientProtos.RegionLoadStats.newBuilder();
    stats.setMemstoreLoad((int) (Math.min(100, (this.getMemstoreTotalSize() * 100) / this
        .memstoreFlushSize)));
    stats.setHeapOccupancy((int)rsServices.getHeapMemoryManager().getHeapOccupancyPercent()*100);
    stats.setCompactionPressure((int)rsServices.getCompactionPressure()*100 > 100 ? 100 :
                (int)rsServices.getCompactionPressure()*100);
    return stats.build();
  }

  @Override
  public void processRowsWithLocks(RowProcessor<?,?> processor) throws IOException {
    processRowsWithLocks(processor, rowProcessorTimeout, HConstants.NO_NONCE,
      HConstants.NO_NONCE);
  }

  @Override
  public void processRowsWithLocks(RowProcessor<?,?> processor, long nonceGroup, long nonce)
      throws IOException {
    processRowsWithLocks(processor, rowProcessorTimeout, nonceGroup, nonce);
  }

  @Override
  public void processRowsWithLocks(RowProcessor<?,?> processor, long timeout,
      long nonceGroup, long nonce) throws IOException {

    for (byte[] row : processor.getRowsToLock()) {
      checkRow(row, "processRowsWithLocks");
    }
    if (!processor.readOnly()) {
      checkReadOnly();
    }
    checkResources();

    startRegionOperation();
    WALEdit walEdit = new WALEdit();

    // 1. Run pre-process hook
    try {
      processor.preProcess(this, walEdit);
    } catch (IOException e) {
      closeRegionOperation();
      throw e;
    }
    // Short circuit the read only case
    if (processor.readOnly()) {
      try {
        long now = EnvironmentEdgeManager.currentTime();
        doProcessRowWithTimeout(
            processor, now, this, null, null, timeout);
        processor.postProcess(this, walEdit, true);
      } finally {
        closeRegionOperation();
      }
      return;
    }

    MultiVersionConcurrencyControl.WriteEntry writeEntry = null;
    boolean locked;
    boolean walSyncSuccessful = false;
    List<RowLock> acquiredRowLocks;
    long addedSize = 0;
    List<Mutation> mutations = new ArrayList<Mutation>();
    Collection<byte[]> rowsToLock = processor.getRowsToLock();
    long mvccNum = 0;
    WALKey walKey = null;
    try {
      // 2. Acquire the row lock(s)
      acquiredRowLocks = new ArrayList<RowLock>(rowsToLock.size());
      for (byte[] row : rowsToLock) {
        // Attempt to lock all involved rows, throw if any lock times out
        // use a writer lock for mixed reads and writes
        acquiredRowLocks.add(getRowLock(row));
      }
      // 3. Region lock
      lock(this.updatesLock.readLock(), acquiredRowLocks.size() == 0 ? 1 : acquiredRowLocks.size());
      locked = true;

      long now = EnvironmentEdgeManager.currentTime();
      try {
        // 4. Let the processor scan the rows, generate mutations and add
        //    waledits
        doProcessRowWithTimeout(
            processor, now, this, mutations, walEdit, timeout);

        if (!mutations.isEmpty()) {

          // 5. Call the preBatchMutate hook
          processor.preBatchMutate(this, walEdit);

          long txid = 0;
          // 6. Append no sync
          if (!walEdit.isEmpty()) {
            // we use HLogKey here instead of WALKey directly to support legacy coprocessors.
            walKey = new HLogKey(this.getRegionInfo().getEncodedNameAsBytes(),
              this.htableDescriptor.getTableName(), WALKey.NO_SEQUENCE_ID, now,
              processor.getClusterIds(), nonceGroup, nonce, mvcc);
            txid = this.wal.append(this.htableDescriptor, this.getRegionInfo(),
                walKey, walEdit, false);
          }
          if(walKey == null){
            // since we use wal sequence Id as mvcc, for SKIP_WAL changes we need a "faked" WALEdit
            // to get a sequence id assigned which is done by FSWALEntry#stampRegionSequenceId
            walKey = this.appendEmptyEdit(this.wal);
          }

          // 7. Start mvcc transaction
          writeEntry = walKey.getWriteEntry();
          mvccNum = walKey.getSequenceId();



          // 8. Apply to memstore
          for (Mutation m : mutations) {
            // Handle any tag based cell features
            rewriteCellTags(m.getFamilyCellMap(), m);

            for (CellScanner cellScanner = m.cellScanner(); cellScanner.advance();) {
              Cell cell = cellScanner.current();
              CellUtil.setSequenceId(cell, mvccNum);
              Store store = getStore(cell);
              if (store == null) {
                checkFamily(CellUtil.cloneFamily(cell));
                // unreachable
              }
              addedSize += store.add(cell);
            }
          }

          // 9. Release region lock
          if (locked) {
            this.updatesLock.readLock().unlock();
            locked = false;
          }

          // 10. Release row lock(s)
          releaseRowLocks(acquiredRowLocks);

          // 11. Sync edit log
          if (txid != 0) {
            syncOrDefer(txid, getEffectiveDurability(processor.useDurability()));
          }
          walSyncSuccessful = true;
          // 12. call postBatchMutate hook
          processor.postBatchMutate(this);
        }
      } finally {
        // TODO: Make this method look like all other methods that are doing append/sync and
        // memstore rollback such as append and doMiniBatchMutation. Currently it is a little
        // different. Make them all share same code!
        if (!mutations.isEmpty() && !walSyncSuccessful) {
          LOG.warn("Wal sync failed. Roll back " + mutations.size() +
              " memstore keyvalues for row(s):" + StringUtils.byteToHexString(
              processor.getRowsToLock().iterator().next()) + "...");
          for (Mutation m : mutations) {
            for (CellScanner cellScanner = m.cellScanner(); cellScanner.advance();) {
              Cell cell = cellScanner.current();
              getStore(cell).rollback(cell);
            }
          }
          if (writeEntry != null) {
            mvcc.complete(writeEntry);
            writeEntry = null;
          }
        }
        // 13. Roll mvcc forward
        if (writeEntry != null) {
          mvcc.completeAndWait(writeEntry);
        }
        if (locked) {
          this.updatesLock.readLock().unlock();
        }
        // release locks if some were acquired but another timed out
        releaseRowLocks(acquiredRowLocks);
      }

      // 14. Run post-process hook
      processor.postProcess(this, walEdit, walSyncSuccessful);

    } finally {
      closeRegionOperation();
      if (!mutations.isEmpty()) {
        this.addAndGetGlobalMemstoreSize(addedSize);
        requestFlushIfNeeded();
      }
    }
  }

  private void doProcessRowWithTimeout(final RowProcessor<?,?> processor,
                                       final long now,
                                       final HRegion region,
                                       final List<Mutation> mutations,
                                       final WALEdit walEdit,
                                       final long timeout) throws IOException {
    // Short circuit the no time bound case.
    if (timeout < 0) {
      try {
        processor.process(now, region, mutations, walEdit);
      } catch (IOException e) {
        LOG.warn("RowProcessor:" + processor.getClass().getName() +
            " throws Exception on row(s):" +
            Bytes.toStringBinary(
              processor.getRowsToLock().iterator().next()) + "...", e);
        throw e;
      }
      return;
    }

    // Case with time bound
    FutureTask<Void> task =
      new FutureTask<Void>(new Callable<Void>() {
        @Override
        public Void call() throws IOException {
          try {
            processor.process(now, region, mutations, walEdit);
            return null;
          } catch (IOException e) {
            LOG.warn("RowProcessor:" + processor.getClass().getName() +
                " throws Exception on row(s):" +
                Bytes.toStringBinary(
                    processor.getRowsToLock().iterator().next()) + "...", e);
            throw e;
          }
        }
      });
    rowProcessorExecutor.execute(task);
    try {
      task.get(timeout, TimeUnit.MILLISECONDS);
    } catch (TimeoutException te) {
      LOG.error("RowProcessor timeout:" + timeout + " ms on row(s):" +
          Bytes.toStringBinary(processor.getRowsToLock().iterator().next()) +
          "...");
      throw new IOException(te);
    } catch (Exception e) {
      throw new IOException(e);
    }
  }

  /**
   * @param cell
   * @param tags
   * @return The passed-in List<Tag> but with the tags from <code>cell</code> added.
   */
  private static List<Tag> carryForwardTags(final Cell cell, final List<Tag> tags) {
    if (cell.getTagsLength() <= 0) return tags;
    List<Tag> newTags = tags == null? new ArrayList<Tag>(): /*Append Tags*/tags;
    Iterator<Tag> i =
        CellUtil.tagsIterator(cell.getTagsArray(), cell.getTagsOffset(), cell.getTagsLength());
    while (i.hasNext()) newTags.add(i.next());
    return newTags;
  }

  /**
   * Run a Get against passed in <code>store</code> on passed <code>row</code>, etc.
   * @param store
   * @param row
   * @param family
   * @param tr
   * @return Get result.
   * @throws IOException
   */
  private List<Cell> doGet(final Store store, final byte [] row,
      final Map.Entry<byte[], List<Cell>> family, final TimeRange tr)
  throws IOException {
    // Sort the cells so that they match the order that they
    // appear in the Get results. Otherwise, we won't be able to
    // find the existing values if the cells are not specified
    // in order by the client since cells are in an array list.
    Collections.sort(family.getValue(), store.getComparator());
    // Get previous values for all columns in this family
    Get get = new Get(row);
    for (Cell cell : family.getValue()) {
      get.addColumn(family.getKey(), CellUtil.cloneQualifier(cell));
    }
    if (tr != null) get.setTimeRange(tr.getMin(), tr.getMax());
    return get(get, false);
  }

  public Result append(Append append) throws IOException {
    return append(append, HConstants.NO_NONCE, HConstants.NO_NONCE);
  }

  // TODO: There's a lot of boiler plate code identical to increment.
  // We should refactor append and increment as local get-mutate-put
  // transactions, so all stores only go through one code path for puts.

  @Override
  public Result append(Append mutate, long nonceGroup, long nonce) throws IOException {
    Operation op = Operation.APPEND;
    byte[] row = mutate.getRow();
    checkRow(row, op.toString());
    checkFamilies(mutate.getFamilyCellMap().keySet());
    boolean flush = false;
    Durability durability = getEffectiveDurability(mutate.getDurability());
    boolean writeToWAL = durability != Durability.SKIP_WAL;
    WALEdit walEdits = null;
    List<Cell> allKVs = new ArrayList<Cell>(mutate.size());
    Map<Store, List<Cell>> tempMemstore = new HashMap<Store, List<Cell>>();
    long size = 0;
    long txid = 0;
    checkReadOnly();
    checkResources();
    // Lock row
    startRegionOperation(op);
    this.writeRequestsCount.increment();
    RowLock rowLock = null;
    WALKey walKey = null;
    MultiVersionConcurrencyControl.WriteEntry writeEntry = null;
    boolean doRollBackMemstore = false;
    try {
      rowLock = getRowLock(row);
      assert rowLock != null;
      try {
        lock(this.updatesLock.readLock());
        try {
          // Wait for all prior MVCC transactions to finish - while we hold the row lock
          // (so that we are guaranteed to see the latest state when we do our Get)
          mvcc.await();
          if (this.coprocessorHost != null) {
            Result r = this.coprocessorHost.preAppendAfterRowLock(mutate);
            if (r!= null) {
              return r;
            }
          }
          long now = EnvironmentEdgeManager.currentTime();
          // Process each family
          for (Map.Entry<byte[], List<Cell>> family : mutate.getFamilyCellMap().entrySet()) {
            Store store = stores.get(family.getKey());
            List<Cell> kvs = new ArrayList<Cell>(family.getValue().size());

            List<Cell> results = doGet(store, row, family, null);

            // Iterate the input columns and update existing values if they were
            // found, otherwise add new column initialized to the append value

            // Avoid as much copying as possible. We may need to rewrite and
            // consolidate tags. Bytes are only copied once.
            // Would be nice if KeyValue had scatter/gather logic
            int idx = 0;
            for (Cell cell : family.getValue()) {
              Cell newCell;
              Cell oldCell = null;
              if (idx < results.size()
                  && CellUtil.matchingQualifier(results.get(idx), cell)) {
                oldCell = results.get(idx);
                long ts = Math.max(now, oldCell.getTimestamp());

                // Process cell tags
                // Make a union of the set of tags in the old and new KVs
                List<Tag> newTags = carryForwardTags(oldCell, new ArrayList<Tag>());
                newTags = carryForwardTags(cell, newTags);

                // Cell TTL handling

                if (mutate.getTTL() != Long.MAX_VALUE) {
                  // Add the new TTL tag
                  newTags.add(new Tag(TagType.TTL_TAG_TYPE, Bytes.toBytes(mutate.getTTL())));
                }

                // Rebuild tags
                byte[] tagBytes = Tag.fromList(newTags);

                // allocate an empty cell once
                newCell = new KeyValue(row.length, cell.getFamilyLength(),
                    cell.getQualifierLength(), ts, KeyValue.Type.Put,
                    oldCell.getValueLength() + cell.getValueLength(),
                    tagBytes.length);
                // copy in row, family, and qualifier
                System.arraycopy(cell.getRowArray(), cell.getRowOffset(),
                  newCell.getRowArray(), newCell.getRowOffset(), cell.getRowLength());
                System.arraycopy(cell.getFamilyArray(), cell.getFamilyOffset(),
                  newCell.getFamilyArray(), newCell.getFamilyOffset(),
                  cell.getFamilyLength());
                System.arraycopy(cell.getQualifierArray(), cell.getQualifierOffset(),
                  newCell.getQualifierArray(), newCell.getQualifierOffset(),
                  cell.getQualifierLength());
                // copy in the value
                CellUtil.copyValueTo(oldCell, newCell.getValueArray(), newCell.getValueOffset());
                System.arraycopy(cell.getValueArray(), cell.getValueOffset(),
                  newCell.getValueArray(),
                  newCell.getValueOffset() + oldCell.getValueLength(),
                  cell.getValueLength());
                // Copy in tag data
                System.arraycopy(tagBytes, 0, newCell.getTagsArray(), newCell.getTagsOffset(),
                  tagBytes.length);
                idx++;
              } else {
                // Append's KeyValue.Type==Put and ts==HConstants.LATEST_TIMESTAMP
                CellUtil.updateLatestStamp(cell, now);

                // Cell TTL handling

                if (mutate.getTTL() != Long.MAX_VALUE) {
                  List<Tag> newTags = new ArrayList<Tag>(1);
                  newTags.add(new Tag(TagType.TTL_TAG_TYPE, Bytes.toBytes(mutate.getTTL())));
                  // Add the new TTL tag
                  newCell = new TagRewriteCell(cell, Tag.fromList(newTags));
                } else {
                  newCell = cell;
                }
              }

              // Give coprocessors a chance to update the new cell
              if (coprocessorHost != null) {
                newCell = coprocessorHost.postMutationBeforeWAL(RegionObserver.MutationType.APPEND,
                    mutate, oldCell, newCell);
              }
              kvs.add(newCell);

              // Append update to WAL
              if (writeToWAL) {
                if (walEdits == null) {
                  walEdits = new WALEdit();
                }
                walEdits.add(newCell);
              }
            }

            //store the kvs to the temporary memstore before writing WAL
            tempMemstore.put(store, kvs);
          }
          this.addAndGetGlobalMemstoreSize(size);

          // Actually write to WAL now
          if (walEdits != null && !walEdits.isEmpty()) {
            if (writeToWAL) {
              // Using default cluster id, as this can only happen in the originating
              // cluster. A slave cluster receives the final value (not the delta)
              // as a Put.
              // we use HLogKey here instead of WALKey directly to support legacy coprocessors.
              walKey = new HLogKey(
                  getRegionInfo().getEncodedNameAsBytes(),
                  this.htableDescriptor.getTableName(),
                  WALKey.NO_SEQUENCE_ID,
                  nonceGroup,
                  nonce,
                  mvcc);
              txid =
                this.wal.append(this.htableDescriptor, getRegionInfo(), walKey, walEdits, true);
            } else {
              recordMutationWithoutWal(mutate.getFamilyCellMap());
            }
          }
          if (walKey == null) {
            // Append a faked WALEdit in order for SKIP_WAL updates to get mvcc assigned
            walKey = this.appendEmptyEdit(this.wal);
          }

          // now start my own transaction
          writeEntry = walKey.getWriteEntry();


          // Actually write to Memstore now
          if (!tempMemstore.isEmpty()) {
            for (Map.Entry<Store, List<Cell>> entry : tempMemstore.entrySet()) {
              Store store = entry.getKey();
              if (store.getFamily().getMaxVersions() == 1) {
                // upsert if VERSIONS for this CF == 1
                // Is this right? It immediately becomes visible? St.Ack 20150907
                size += store.upsert(entry.getValue(), getSmallestReadPoint());
              } else {
                // otherwise keep older versions around
                for (Cell cell: entry.getValue()) {
                  CellUtil.setSequenceId(cell, writeEntry.getWriteNumber());
                  size += store.add(cell);
                  doRollBackMemstore = true;
                }
              }
              // We add to all KVs here whereas when doing increment, we do it
              // earlier... why?
              allKVs.addAll(entry.getValue());
            }

            size = this.addAndGetGlobalMemstoreSize(size);
            flush = isFlushSize(size);
          }
        } finally {
          this.updatesLock.readLock().unlock();
        }

      } finally {
        rowLock.release();
        rowLock = null;
      }
      // sync the transaction log outside the rowlock
      if(txid != 0){
        syncOrDefer(txid, durability);
      }
      doRollBackMemstore = false;
    } finally {
      if (rowLock != null) {
        rowLock.release();
      }
      // if the wal sync was unsuccessful, remove keys from memstore
      if (doRollBackMemstore) {
        rollbackMemstore(allKVs);
        if (writeEntry != null) mvcc.complete(writeEntry);
      } else if (writeEntry != null) {
        mvcc.completeAndWait(writeEntry);
      }

      closeRegionOperation(op);
    }

    if (this.metricsRegion != null) {
      this.metricsRegion.updateAppend();
    }

    // Request a cache flush. Do it outside update lock.
    requestFlushIfNeeded();

    return mutate.isReturnResults() ? Result.create(allKVs) : null;
  }

  public Result increment(Increment increment) throws IOException {
    return increment(increment, HConstants.NO_NONCE, HConstants.NO_NONCE);
  }

  // TODO: There's a lot of boiler plate code identical to append.
  // We should refactor append and increment as local get-mutate-put
  // transactions, so all stores only go through one code path for puts.

  // They are subtley different in quiet a few ways. This came out only
  // after study. I am not sure that many of the differences are intentional.
  // TODO: St.Ack 20150907

  @Override
  public Result increment(Increment mutation, long nonceGroup, long nonce)
  throws IOException {
    Operation op = Operation.INCREMENT;
    byte [] row = mutation.getRow();
    checkRow(row, op.toString());
    checkFamilies(mutation.getFamilyCellMap().keySet());
    boolean flush = false;
    Durability durability = getEffectiveDurability(mutation.getDurability());
    boolean writeToWAL = durability != Durability.SKIP_WAL;
    WALEdit walEdits = null;
    List<Cell> allKVs = new ArrayList<Cell>(mutation.size());

    Map<Store, List<Cell>> tempMemstore = new HashMap<Store, List<Cell>>();
    long size = 0;
    long txid = 0;
    checkReadOnly();
    checkResources();
    // Lock row
    startRegionOperation(op);
    this.writeRequestsCount.increment();
    RowLock rowLock = null;
    WALKey walKey = null;
    MultiVersionConcurrencyControl.WriteEntry writeEntry = null;
    boolean doRollBackMemstore = false;
    TimeRange tr = mutation.getTimeRange();
    try {
      rowLock = getRowLock(row);
      assert rowLock != null;
      try {
        lock(this.updatesLock.readLock());
        try {
          // wait for all prior MVCC transactions to finish - while we hold the row lock
          // (so that we are guaranteed to see the latest state)
          mvcc.await();
          if (this.coprocessorHost != null) {
            Result r = this.coprocessorHost.preIncrementAfterRowLock(mutation);
            if (r != null) {
              return r;
            }
          }
          long now = EnvironmentEdgeManager.currentTime();
          // Process each family
          for (Map.Entry<byte [], List<Cell>> family: mutation.getFamilyCellMap().entrySet()) {
            Store store = stores.get(family.getKey());
            List<Cell> kvs = new ArrayList<Cell>(family.getValue().size());

            List<Cell> results = doGet(store, row, family, tr);

            // Iterate the input columns and update existing values if they were
            // found, otherwise add new column initialized to the increment amount

            // Avoid as much copying as possible. We may need to rewrite and
            // consolidate tags. Bytes are only copied once.
            // Would be nice if KeyValue had scatter/gather logic
            int idx = 0;
            // HERE WE DIVERGE FROM APPEND
            List<Cell> edits = family.getValue();
            for (int i = 0; i < edits.size(); i++) {
              Cell cell = edits.get(i);
              long amount = Bytes.toLong(CellUtil.cloneValue(cell));
              boolean noWriteBack = (amount == 0);

              List<Tag> newTags = carryForwardTags(cell, new ArrayList<Tag>());

              Cell c = null;
              long ts = now;
              if (idx < results.size() && CellUtil.matchingQualifier(results.get(idx), cell)) {
                c = results.get(idx);
                ts = Math.max(now, c.getTimestamp());
                if(c.getValueLength() == Bytes.SIZEOF_LONG) {
                  amount += CellUtil.getValueAsLong(c);
                } else {
                  // throw DoNotRetryIOException instead of IllegalArgumentException
                  throw new org.apache.hadoop.hbase.DoNotRetryIOException(
                      "Attempted to increment field that isn't 64 bits wide");
                }
                // Carry tags forward from previous version
                newTags = carryForwardTags(c, newTags);
                if (i < (edits.size() - 1) && !CellUtil.matchingQualifier(cell, edits.get(i + 1))) {
                  idx++;
                }
              }

              // Append new incremented KeyValue to list
              byte[] q = CellUtil.cloneQualifier(cell);
              byte[] val = Bytes.toBytes(amount);

              // Add the TTL tag if the mutation carried one
              if (mutation.getTTL() != Long.MAX_VALUE) {
                newTags.add(new Tag(TagType.TTL_TAG_TYPE, Bytes.toBytes(mutation.getTTL())));
              }

              Cell newKV = new KeyValue(row, 0, row.length,
                family.getKey(), 0, family.getKey().length,
                q, 0, q.length,
                ts,
                KeyValue.Type.Put,
                val, 0, val.length,
                newTags);

              // Give coprocessors a chance to update the new cell
              if (coprocessorHost != null) {
                newKV = coprocessorHost.postMutationBeforeWAL(
                    RegionObserver.MutationType.INCREMENT, mutation, c, newKV);
              }
              allKVs.add(newKV);

              if (!noWriteBack) {
                kvs.add(newKV);

                // Prepare WAL updates
                if (writeToWAL) {
                  if (walEdits == null) {
                    walEdits = new WALEdit();
                  }
                  walEdits.add(newKV);
                }
              }
            }

            //store the kvs to the temporary memstore before writing WAL
            if (!kvs.isEmpty()) {
              tempMemstore.put(store, kvs);
            }
          }

          // Actually write to WAL now
          if (walEdits != null && !walEdits.isEmpty()) {
            if (writeToWAL) {
              // Using default cluster id, as this can only happen in the originating
              // cluster. A slave cluster receives the final value (not the delta)
              // as a Put.
              // we use HLogKey here instead of WALKey directly to support legacy coprocessors.
              walKey = new HLogKey(this.getRegionInfo().getEncodedNameAsBytes(),
                  this.htableDescriptor.getTableName(),
                  WALKey.NO_SEQUENCE_ID,
                  nonceGroup,
                  nonce,
                  mvcc);
              txid = this.wal.append(this.htableDescriptor, this.getRegionInfo(),
                  walKey, walEdits, true);
            } else {
              recordMutationWithoutWal(mutation.getFamilyCellMap());
            }
          }
          if (walKey == null) {
            // Append a faked WALEdit in order for SKIP_WAL updates to get mvccNum assigned
            walKey = this.appendEmptyEdit(this.wal);
          }

          // now start my own transaction
          writeEntry = walKey.getWriteEntry();

          // Actually write to Memstore now
          if (!tempMemstore.isEmpty()) {
            for (Map.Entry<Store, List<Cell>> entry : tempMemstore.entrySet()) {
              Store store = entry.getKey();
              if (store.getFamily().getMaxVersions() == 1) {
                // upsert if VERSIONS for this CF == 1
                // Is this right? It immediately becomes visible? St.Ack 20150907
                size += store.upsert(entry.getValue(), getSmallestReadPoint());
              } else {
                // otherwise keep older versions around
                for (Cell cell : entry.getValue()) {
                  CellUtil.setSequenceId(cell, writeEntry.getWriteNumber());
                  size += store.add(cell);
                  doRollBackMemstore = true;
                }
              }
            }
            this.addAndGetGlobalMemstoreSize(size);
          }
        } finally {
          this.updatesLock.readLock().unlock();
        }
      } finally {
        rowLock.release();
        rowLock = null;
      }
      // sync the transaction log outside the rowlock
      if(txid != 0){
        syncOrDefer(txid, durability);
      }
      doRollBackMemstore = false;
    } finally {
      if (rowLock != null) {
        rowLock.release();
      }
      // if the wal sync was unsuccessful, remove keys from memstore
      if (doRollBackMemstore) {
        for(List<Cell> cells: tempMemstore.values()) {
          rollbackMemstore(cells);
        }
        if (writeEntry != null) mvcc.complete(writeEntry);
      } else if (writeEntry != null) {
        mvcc.completeAndWait(writeEntry);
      }
      closeRegionOperation(Operation.INCREMENT);
      if (this.metricsRegion != null) {
        this.metricsRegion.updateIncrement();
      }
    }

    // Request a cache flush.  Do it outside update lock.
    requestFlushIfNeeded();

    return mutation.isReturnResults() ? Result.create(allKVs) : null;
  }

  //
  // New HBASE-880 Helpers
  //

  void checkFamily(final byte [] family)
  throws NoSuchColumnFamilyException {
    if (!this.htableDescriptor.hasFamily(family)) {
      throw new NoSuchColumnFamilyException("Column family " +
          Bytes.toString(family) + " does not exist in region " + this
          + " in table " + this.htableDescriptor);
    }
  }

  public static final long FIXED_OVERHEAD = ClassSize.align(
      ClassSize.OBJECT +
      ClassSize.ARRAY +
      46 * ClassSize.REFERENCE + 2 * Bytes.SIZEOF_INT +
      (14 * Bytes.SIZEOF_LONG) +
      5 * Bytes.SIZEOF_BOOLEAN);

  // woefully out of date - currently missing:
  // 1 x HashMap - coprocessorServiceHandlers
  // 6 x Counter - numMutationsWithoutWAL, dataInMemoryWithoutWAL,
  //   checkAndMutateChecksPassed, checkAndMutateChecksFailed, readRequestsCount,
  //   writeRequestsCount
  // 1 x HRegion$WriteState - writestate
  // 1 x RegionCoprocessorHost - coprocessorHost
  // 1 x RegionSplitPolicy - splitPolicy
  // 1 x MetricsRegion - metricsRegion
  // 1 x MetricsRegionWrapperImpl - metricsRegionWrapper
  public static final long DEEP_OVERHEAD = FIXED_OVERHEAD +
      ClassSize.OBJECT + // closeLock
      (2 * ClassSize.ATOMIC_BOOLEAN) + // closed, closing
      (3 * ClassSize.ATOMIC_LONG) + // memStoreSize, numPutsWithoutWAL, dataInMemoryWithoutWAL
      (2 * ClassSize.CONCURRENT_HASHMAP) +  // lockedRows, scannerReadPoints
      WriteState.HEAP_SIZE + // writestate
      ClassSize.CONCURRENT_SKIPLISTMAP + ClassSize.CONCURRENT_SKIPLISTMAP_ENTRY + // stores
      (2 * ClassSize.REENTRANT_LOCK) + // lock, updatesLock
      MultiVersionConcurrencyControl.FIXED_SIZE // mvcc
      + ClassSize.TREEMAP // maxSeqIdInStores
      + 2 * ClassSize.ATOMIC_INTEGER // majorInProgress, minorInProgress
      ;

  @Override
  public long heapSize() {
    long heapSize = DEEP_OVERHEAD;
    for (Store store : this.stores.values()) {
      heapSize += store.heapSize();
    }
    // this does not take into account row locks, recent flushes, mvcc entries, and more
    return heapSize;
  }

  /*
   * This method calls System.exit.
   * @param message Message to print out.  May be null.
   */
  private static void printUsageAndExit(final String message) {
    if (message != null && message.length() > 0) System.out.println(message);
    System.out.println("Usage: HRegion CATALOG_TABLE_DIR [major_compact]");
    System.out.println("Options:");
    System.out.println(" major_compact  Pass this option to major compact " +
      "passed region.");
    System.out.println("Default outputs scan of passed region.");
    System.exit(1);
  }

  @Override
  public boolean registerService(Service instance) {
    /*
     * No stacking of instances is allowed for a single service name
     */
    Descriptors.ServiceDescriptor serviceDesc = instance.getDescriptorForType();
    if (coprocessorServiceHandlers.containsKey(serviceDesc.getFullName())) {
      LOG.error("Coprocessor service " + serviceDesc.getFullName() +
              " already registered, rejecting request from " + instance
      );
      return false;
    }

    coprocessorServiceHandlers.put(serviceDesc.getFullName(), instance);
    if (LOG.isDebugEnabled()) {
      LOG.debug("Registered coprocessor service: region=" +
          Bytes.toStringBinary(getRegionInfo().getRegionName()) +
          " service=" + serviceDesc.getFullName());
    }
    return true;
  }

  @Override
  public Message execService(RpcController controller, CoprocessorServiceCall call)
      throws IOException {
    String serviceName = call.getServiceName();
    String methodName = call.getMethodName();
    if (!coprocessorServiceHandlers.containsKey(serviceName)) {
      throw new UnknownProtocolException(null,
          "No registered coprocessor service found for name "+serviceName+
          " in region "+Bytes.toStringBinary(getRegionInfo().getRegionName()));
    }

    Service service = coprocessorServiceHandlers.get(serviceName);
    Descriptors.ServiceDescriptor serviceDesc = service.getDescriptorForType();
    Descriptors.MethodDescriptor methodDesc = serviceDesc.findMethodByName(methodName);
    if (methodDesc == null) {
      throw new UnknownProtocolException(service.getClass(),
          "Unknown method "+methodName+" called on service "+serviceName+
              " in region "+Bytes.toStringBinary(getRegionInfo().getRegionName()));
    }

    Message.Builder builder = service.getRequestPrototype(methodDesc).newBuilderForType();
    ProtobufUtil.mergeFrom(builder, call.getRequest());
    Message request = builder.build();

    if (coprocessorHost != null) {
      request = coprocessorHost.preEndpointInvocation(service, methodName, request);
    }

    final Message.Builder responseBuilder =
        service.getResponsePrototype(methodDesc).newBuilderForType();
    service.callMethod(methodDesc, controller, request, new RpcCallback<Message>() {
      @Override
      public void run(Message message) {
        if (message != null) {
          responseBuilder.mergeFrom(message);
        }
      }
    });

    if (coprocessorHost != null) {
      coprocessorHost.postEndpointInvocation(service, methodName, request, responseBuilder);
    }

    IOException exception = ResponseConverter.getControllerException(controller);
    if (exception != null) {
      throw exception;
    }

    return responseBuilder.build();
  }

  /*
   * Process table.
   * Do major compaction or list content.
   * @throws IOException
   */
  private static void processTable(final FileSystem fs, final Path p,
      final WALFactory walFactory, final Configuration c,
      final boolean majorCompact)
  throws IOException {
    HRegion region;
    FSTableDescriptors fst = new FSTableDescriptors(c);
    // Currently expects tables have one region only.
    if (FSUtils.getTableName(p).equals(TableName.META_TABLE_NAME)) {
      final WAL wal = walFactory.getMetaWAL(
          HRegionInfo.FIRST_META_REGIONINFO.getEncodedNameAsBytes());
      region = HRegion.newHRegion(p, wal, fs, c,
        HRegionInfo.FIRST_META_REGIONINFO,
          fst.get(TableName.META_TABLE_NAME), null);
    } else {
      throw new IOException("Not a known catalog table: " + p.toString());
    }
    try {
      region.mvcc.advanceTo(region.initialize(null));
      if (majorCompact) {
        region.compact(true);
      } else {
        // Default behavior
        Scan scan = new Scan();
        // scan.addFamily(HConstants.CATALOG_FAMILY);
        RegionScanner scanner = region.getScanner(scan);
        try {
          List<Cell> kvs = new ArrayList<Cell>();
          boolean done;
          do {
            kvs.clear();
            done = scanner.next(kvs);
            if (kvs.size() > 0) LOG.info(kvs);
          } while (done);
        } finally {
          scanner.close();
        }
      }
    } finally {
      region.close();
    }
  }

  boolean shouldForceSplit() {
    return this.splitRequest;
  }

  byte[] getExplicitSplitPoint() {
    return this.explicitSplitPoint;
  }

  void forceSplit(byte[] sp) {
    // This HRegion will go away after the forced split is successful
    // But if a forced split fails, we need to clear forced split.
    this.splitRequest = true;
    if (sp != null) {
      this.explicitSplitPoint = sp;
    }
  }

  void clearSplit() {
    this.splitRequest = false;
    this.explicitSplitPoint = null;
  }

  /**
   * Give the region a chance to prepare before it is split.
   */
  protected void prepareToSplit() {
    // nothing
  }

  /**
   * Return the splitpoint. null indicates the region isn't splittable
   * If the splitpoint isn't explicitly specified, it will go over the stores
   * to find the best splitpoint. Currently the criteria of best splitpoint
   * is based on the size of the store.
   */
  public byte[] checkSplit() {
    // Can't split META
    if (this.getRegionInfo().isMetaTable() ||
        TableName.NAMESPACE_TABLE_NAME.equals(this.getRegionInfo().getTable())) {
      if (shouldForceSplit()) {
        LOG.warn("Cannot split meta region in HBase 0.20 and above");
      }
      return null;
    }

    // Can't split region which is in recovering state
    if (this.isRecovering()) {
      LOG.info("Cannot split region " + this.getRegionInfo().getEncodedName() + " in recovery.");
      return null;
    }

    if (!splitPolicy.shouldSplit()) {
      return null;
    }

    byte[] ret = splitPolicy.getSplitPoint();

    if (ret != null) {
      try {
        checkRow(ret, "calculated split");
      } catch (IOException e) {
        LOG.error("Ignoring invalid split", e);
        return null;
      }
    }
    return ret;
  }

  /**
   * @return The priority that this region should have in the compaction queue
   */
  public int getCompactPriority() {
    int count = Integer.MAX_VALUE;
    for (Store store : stores.values()) {
      count = Math.min(count, store.getCompactPriority());
    }
    return count;
  }


  /** @return the coprocessor host */
  @Override
  public RegionCoprocessorHost getCoprocessorHost() {
    return coprocessorHost;
  }

  /** @param coprocessorHost the new coprocessor host */
  public void setCoprocessorHost(final RegionCoprocessorHost coprocessorHost) {
    this.coprocessorHost = coprocessorHost;
  }

  @Override
  public void startRegionOperation() throws IOException {
    startRegionOperation(Operation.ANY);
  }

  @Override
  public void startRegionOperation(Operation op) throws IOException {
    switch (op) {
    case GET:  // read operations
    case SCAN:
      checkReadsEnabled();
    case INCREMENT: // write operations
    case APPEND:
    case SPLIT_REGION:
    case MERGE_REGION:
    case PUT:
    case DELETE:
    case BATCH_MUTATE:
    case COMPACT_REGION:
      // when a region is in recovering state, no read, split or merge is allowed
      if (isRecovering() && (this.disallowWritesInRecovering ||
              (op != Operation.PUT && op != Operation.DELETE && op != Operation.BATCH_MUTATE))) {
        throw new RegionInRecoveryException(getRegionInfo().getRegionNameAsString() +
          " is recovering; cannot take reads");
      }
      break;
    default:
      break;
    }
    if (op == Operation.MERGE_REGION || op == Operation.SPLIT_REGION
        || op == Operation.COMPACT_REGION) {
      // split, merge or compact region doesn't need to check the closing/closed state or lock the
      // region
      return;
    }
    if (this.closing.get()) {
      throw new NotServingRegionException(getRegionInfo().getRegionNameAsString() + " is closing");
    }
    lock(lock.readLock());
    if (this.closed.get()) {
      lock.readLock().unlock();
      throw new NotServingRegionException(getRegionInfo().getRegionNameAsString() + " is closed");
    }
    try {
      if (coprocessorHost != null) {
        coprocessorHost.postStartRegionOperation(op);
      }
    } catch (Exception e) {
      lock.readLock().unlock();
      throw new IOException(e);
    }
  }

  @Override
  public void closeRegionOperation() throws IOException {
    closeRegionOperation(Operation.ANY);
  }

  /**
   * Closes the lock. This needs to be called in the finally block corresponding
   * to the try block of {@link #startRegionOperation(Operation)}
   * @throws IOException
   */
  public void closeRegionOperation(Operation operation) throws IOException {
    lock.readLock().unlock();
    if (coprocessorHost != null) {
      coprocessorHost.postCloseRegionOperation(operation);
    }
  }

  /**
   * This method needs to be called before any public call that reads or
   * modifies stores in bulk. It has to be called just before a try.
   * #closeBulkRegionOperation needs to be called in the try's finally block
   * Acquires a writelock and checks if the region is closing or closed.
   * @throws NotServingRegionException when the region is closing or closed
   * @throws RegionTooBusyException if failed to get the lock in time
   * @throws InterruptedIOException if interrupted while waiting for a lock
   */
  private void startBulkRegionOperation(boolean writeLockNeeded)
      throws NotServingRegionException, RegionTooBusyException, InterruptedIOException {
    if (this.closing.get()) {
      throw new NotServingRegionException(getRegionInfo().getRegionNameAsString() + " is closing");
    }
    if (writeLockNeeded) lock(lock.writeLock());
    else lock(lock.readLock());
    if (this.closed.get()) {
      if (writeLockNeeded) lock.writeLock().unlock();
      else lock.readLock().unlock();
      throw new NotServingRegionException(getRegionInfo().getRegionNameAsString() + " is closed");
    }
  }

  /**
   * Closes the lock. This needs to be called in the finally block corresponding
   * to the try block of #startRegionOperation
   */
  private void closeBulkRegionOperation(){
    if (lock.writeLock().isHeldByCurrentThread()) lock.writeLock().unlock();
    else lock.readLock().unlock();
  }

  /**
   * Update counters for number of puts without wal and the size of possible data loss.
   * These information are exposed by the region server metrics.
   */
  private void recordMutationWithoutWal(final Map<byte [], List<Cell>> familyMap) {
    numMutationsWithoutWAL.increment();
    if (numMutationsWithoutWAL.get() <= 1) {
      LOG.info("writing data to region " + this +
               " with WAL disabled. Data may be lost in the event of a crash.");
    }

    long mutationSize = 0;
    for (List<Cell> cells: familyMap.values()) {
      assert cells instanceof RandomAccess;
      int listSize = cells.size();
      for (int i=0; i < listSize; i++) {
        Cell cell = cells.get(i);
        // TODO we need include tags length also here.
        mutationSize += KeyValueUtil.keyLength(cell) + cell.getValueLength();
      }
    }

    dataInMemoryWithoutWAL.add(mutationSize);
  }

  private void lock(final Lock lock)
      throws RegionTooBusyException, InterruptedIOException {
    lock(lock, 1);
  }

  /**
   * Try to acquire a lock.  Throw RegionTooBusyException
   * if failed to get the lock in time. Throw InterruptedIOException
   * if interrupted while waiting for the lock.
   */
  private void lock(final Lock lock, final int multiplier)
      throws RegionTooBusyException, InterruptedIOException {
    try {
      final long waitTime = Math.min(maxBusyWaitDuration,
          busyWaitDuration * Math.min(multiplier, maxBusyWaitMultiplier));
      if (!lock.tryLock(waitTime, TimeUnit.MILLISECONDS)) {
        throw new RegionTooBusyException(
            "failed to get a lock in " + waitTime + " ms. " +
                "regionName=" + (this.getRegionInfo() == null ? "unknown" :
                this.getRegionInfo().getRegionNameAsString()) +
                ", server=" + (this.getRegionServerServices() == null ? "unknown" :
                this.getRegionServerServices().getServerName()));
      }
    } catch (InterruptedException ie) {
      LOG.info("Interrupted while waiting for a lock");
      InterruptedIOException iie = new InterruptedIOException();
      iie.initCause(ie);
      throw iie;
    }
  }

  /**
   * Calls sync with the given transaction ID if the region's table is not
   * deferring it.
   * @param txid should sync up to which transaction
   * @throws IOException If anything goes wrong with DFS
   */
  private void syncOrDefer(long txid, Durability durability) throws IOException {
    if (this.getRegionInfo().isMetaRegion()) {
      this.wal.sync(txid);
    } else {
      switch(durability) {
      case USE_DEFAULT:
        // do what table defaults to
        if (shouldSyncWAL()) {
          this.wal.sync(txid);
        }
        break;
      case SKIP_WAL:
        // nothing do to
        break;
      case ASYNC_WAL:
        // nothing do to
        break;
      case SYNC_WAL:
      case FSYNC_WAL:
        // sync the WAL edit (SYNC and FSYNC treated the same for now)
        this.wal.sync(txid);
        break;
      default:
        throw new RuntimeException("Unknown durability " + durability);
      }
    }
  }

  /**
   * Check whether we should sync the wal from the table's durability settings
   */
  private boolean shouldSyncWAL() {
    return durability.ordinal() >  Durability.ASYNC_WAL.ordinal();
  }

  /**
   * A mocked list implementation - discards all updates.
   */
  private static final List<Cell> MOCKED_LIST = new AbstractList<Cell>() {

    @Override
    public void add(int index, Cell element) {
      // do nothing
    }

    @Override
    public boolean addAll(int index, Collection<? extends Cell> c) {
      return false; // this list is never changed as a result of an update
    }

    @Override
    public KeyValue get(int index) {
      throw new UnsupportedOperationException();
    }

    @Override
    public int size() {
      return 0;
    }
  };

  /**
   * Facility for dumping and compacting catalog tables.
   * Only does catalog tables since these are only tables we for sure know
   * schema on.  For usage run:
   * <pre>
   *   ./bin/hbase org.apache.hadoop.hbase.regionserver.HRegion
   * </pre>
   * @throws IOException
   */
  public static void main(String[] args) throws IOException {
    if (args.length < 1) {
      printUsageAndExit(null);
    }
    boolean majorCompact = false;
    if (args.length > 1) {
      if (!args[1].toLowerCase().startsWith("major")) {
        printUsageAndExit("ERROR: Unrecognized option <" + args[1] + ">");
      }
      majorCompact = true;
    }
    final Path tableDir = new Path(args[0]);
    final Configuration c = HBaseConfiguration.create();
    final FileSystem fs = FileSystem.get(c);
    final Path logdir = new Path(c.get("hbase.tmp.dir"));
    final String logname = "wal" + FSUtils.getTableName(tableDir) + System.currentTimeMillis();

    final Configuration walConf = new Configuration(c);
    FSUtils.setRootDir(walConf, logdir);
    final WALFactory wals = new WALFactory(walConf, null, logname);
    try {
      processTable(fs, tableDir, wals, c, majorCompact);
    } finally {
       wals.close();
       // TODO: is this still right?
       BlockCache bc = new CacheConfig(c).getBlockCache();
       if (bc != null) bc.shutdown();
    }
  }

  @Override
  public long getOpenSeqNum() {
    return this.openSeqNum;
  }

  @Override
  public Map<byte[], Long> getMaxStoreSeqId() {
    return this.maxSeqIdInStores;
  }

  @Override
  public long getOldestSeqIdOfStore(byte[] familyName) {
    return wal.getEarliestMemstoreSeqNum(getRegionInfo().getEncodedNameAsBytes(), familyName);
  }

  @Override
  public CompactionState getCompactionState() {
    boolean hasMajor = majorInProgress.get() > 0, hasMinor = minorInProgress.get() > 0;
    return (hasMajor ? (hasMinor ? CompactionState.MAJOR_AND_MINOR : CompactionState.MAJOR)
        : (hasMinor ? CompactionState.MINOR : CompactionState.NONE));
  }

  public void reportCompactionRequestStart(boolean isMajor){
    (isMajor ? majorInProgress : minorInProgress).incrementAndGet();
  }

  public void reportCompactionRequestEnd(boolean isMajor, int numFiles, long filesSizeCompacted) {
    int newValue = (isMajor ? majorInProgress : minorInProgress).decrementAndGet();

    // metrics
    compactionsFinished.incrementAndGet();
    compactionNumFilesCompacted.addAndGet(numFiles);
    compactionNumBytesCompacted.addAndGet(filesSizeCompacted);

    assert newValue >= 0;
  }

  /**
   * Do not change this sequence id.
   * @return sequenceId
   */
  @VisibleForTesting
  public long getSequenceId() {
    return this.mvcc.getReadPoint();
  }


  /**
   * Append a faked WALEdit in order to get a long sequence number and wal syncer will just ignore
   * the WALEdit append later.
   * @param wal
   * @return Return the key used appending with no sync and no append.
   * @throws IOException
   */
  private WALKey appendEmptyEdit(final WAL wal) throws IOException {
    // we use HLogKey here instead of WALKey directly to support legacy coprocessors.
    @SuppressWarnings("deprecation")
    WALKey key = new HLogKey(getRegionInfo().getEncodedNameAsBytes(),
      getRegionInfo().getTable(), WALKey.NO_SEQUENCE_ID, 0, null,
      HConstants.NO_NONCE, HConstants.NO_NONCE, getMVCC());

    // Call append but with an empty WALEdit.  The returned sequence id will not be associated
    // with any edit and we can be sure it went in after all outstanding appends.
    try {
      wal.append(getTableDesc(), getRegionInfo(), key, WALEdit.EMPTY_WALEDIT, false);
    } catch (Throwable t) {
      // If exception, our mvcc won't get cleaned up by client, so do it here.
      getMVCC().complete(key.getWriteEntry());
    }
    return key;
  }

  /**
   * {@inheritDoc}
   */
  @Override
  public void onConfigurationChange(Configuration conf) {
    // Do nothing for now.
  }

  /**
   * {@inheritDoc}
   */
  @Override
  public void registerChildren(ConfigurationManager manager) {
    configurationManager = Optional.of(manager);
    for (Store s : this.stores.values()) {
      configurationManager.get().registerObserver(s);
    }
  }

  /**
   * {@inheritDoc}
   */
  @Override
  public void deregisterChildren(ConfigurationManager manager) {
    for (Store s : this.stores.values()) {
      configurationManager.get().deregisterObserver(s);
    }
  }

  @Override
  public CellComparator getCellCompartor() {
    return this.getRegionInfo().isMetaRegion() ? CellComparator.META_COMPARATOR
        : CellComparator.COMPARATOR;
  }


  //// method for debugging tests
  public void throwException(String title, String regionName) {
    String msg = title+", ";
    msg += getRegionInfo().toString();
    msg += getRegionInfo().isMetaRegion() ? " meta region " : " ";
    msg += getRegionInfo().isMetaTable() ? " meta table " : " ";
    msg += "stores: ";
    for(Store s : getStores()) {
      msg += s.getFamily().getNameAsString();
      msg += " size: ";
      msg += s.getMemStoreSize();
      msg += " ";
    }
    msg += "end-of-stores";
    msg += ", memstore size ";
    msg += getMemstoreSize();
    msg += ", total memstore size ";
    msg += getMemstoreTotalSize();
    if(getRegionInfo().getRegionNameAsString().startsWith(regionName)) {
      throw new RuntimeException(msg);
    }
  }
}<|MERGE_RESOLUTION|>--- conflicted
+++ resolved
@@ -268,17 +268,11 @@
   // TODO: account for each registered handler in HeapSize computation
   private Map<String, Service> coprocessorServiceHandlers = Maps.newHashMap();
 
-<<<<<<< HEAD
-  private final AtomicLong memstoreActiveSize = new AtomicLong(0); // size of active set in memstore
-  // size of overflow memstore segments, e.g., in compaction pipeline
-  private final AtomicLong memstoreOverflowSize = new AtomicLong(0);
-=======
   // size of active set in memstore
   private final AtomicLong memstoreActiveSize = new AtomicLong(0);
   // size of overflow memstore segments, e.g., in compaction pipeline
   private final AtomicLong memstoreOverflowSize = new AtomicLong(0);
 
->>>>>>> c6174050
   // Debug possible data loss due to WAL off
   final Counter numMutationsWithoutWAL = new Counter();
   final Counter dataInMemoryWithoutWAL = new Counter();
@@ -1104,16 +1098,6 @@
       rsAccounting.addAndGetGlobalMemstoreSize(memStoreSize);
     }
     return this.memstoreActiveSize.addAndGet(memStoreSize);
-<<<<<<< HEAD
-=======
-  }
-
-  public long addAndGetGlobalMemstoreAdditionalSize(long size) {
-    if (this.rsAccounting != null) {
-      rsAccounting.addAndGetGlobalMemstoreAdditionalSize(size);
-    }
-    return this.memstoreOverflowSize.addAndGet(size);
->>>>>>> c6174050
   }
 
   public long addAndGetGlobalMemstoreAdditionalSize(long size) {
@@ -1909,12 +1893,7 @@
 
   @Override
   public FlushResult flush(boolean forceFlushAllStores) throws IOException {
-<<<<<<< HEAD
-    boolean writeFlushRequestWalMarker = false;
-    return flushcache(forceFlushAllStores, writeFlushRequestWalMarker);
-=======
     return flushcache(forceFlushAllStores, false);
->>>>>>> c6174050
   }
 
   /**
