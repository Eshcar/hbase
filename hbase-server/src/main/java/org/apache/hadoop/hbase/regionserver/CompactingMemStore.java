--- conflicted
+++ resolved
@@ -20,11 +20,8 @@
 
 import com.google.common.annotations.VisibleForTesting;
 import java.io.IOException;
-<<<<<<< HEAD
 import java.util.ArrayList;
 import java.util.Collections;
-=======
->>>>>>> da49e008
 import java.util.LinkedList;
 import java.util.List;
 import java.util.concurrent.ThreadPoolExecutor;
@@ -260,8 +257,7 @@
       order--;
     }
     list.add(getSnapshot().getSegmentScanner(readPt, order));
-    return Collections.<KeyValueScanner> singletonList(
-      new MemStoreScanner(getComparator(), list));
+    return Collections.<KeyValueScanner> singletonList(new MemStoreScanner(getComparator(), list));
   }
 
   /**
