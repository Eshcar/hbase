--- conflicted
+++ resolved
@@ -2290,12 +2290,8 @@
   }
 
   @Override
-  public boolean isMemstoreCompaction() {
-<<<<<<< HEAD
+  public boolean isMemStoreInCompaction() {
     return memstore.isMemStoreInCompaction();
-=======
-    return memstore.isMemStoreCompaction();
->>>>>>> 4c61099a
   }
 
   @Override public boolean shouldFlushInMemory() {
