/**
 *
 * Licensed to the Apache Software Foundation (ASF) under one
 * or more contributor license agreements.  See the NOTICE file
 * distributed with this work for additional information
 * regarding copyright ownership.  The ASF licenses this file
 * to you under the Apache License, Version 2.0 (the
 * "License"); you may not use this file except in compliance
 * with the License.  You may obtain a copy of the License at
 *
 *     http://www.apache.org/licenses/LICENSE-2.0
 *
 * Unless required by applicable law or agreed to in writing, software
 * distributed under the License is distributed on an "AS IS" BASIS,
 * WITHOUT WARRANTIES OR CONDITIONS OF ANY KIND, either express or implied.
 * See the License for the specific language governing permissions and
 * limitations under the License.
 */
package org.apache.hadoop.hbase.regionserver;

import com.google.common.annotations.VisibleForTesting;
import org.apache.commons.logging.Log;
import org.apache.commons.logging.LogFactory;
import org.apache.hadoop.hbase.HConstants;
import org.apache.hadoop.hbase.Server;
import org.apache.hadoop.hbase.classification.InterfaceAudience;
import org.apache.hadoop.hbase.regionserver.wal.FailedLogCloseException;
import org.apache.hadoop.hbase.regionserver.wal.WALActionsListener;
import org.apache.hadoop.hbase.util.Bytes;
import org.apache.hadoop.hbase.util.HasThread;
import org.apache.hadoop.hbase.wal.WAL;
import org.apache.hadoop.ipc.RemoteException;

import java.io.IOException;
import java.util.Map.Entry;
import java.util.concurrent.ConcurrentHashMap;
import java.util.concurrent.atomic.AtomicBoolean;
import java.util.concurrent.locks.ReentrantLock;

/**
 * Runs periodically to determine if the WAL should be rolled.
 *
 * NOTE: This class extends Thread rather than Chore because the sleep time
 * can be interrupted when there is something to do, rather than the Chore
 * sleep time which is invariant.
 *
 * TODO: change to a pool of threads
 */
@InterfaceAudience.Private
@VisibleForTesting
public class LogRoller extends HasThread {
  private static final Log LOG = LogFactory.getLog(LogRoller.class);
  private final ReentrantLock rollLock = new ReentrantLock();
  private final AtomicBoolean rollLog = new AtomicBoolean(false);
  private final ConcurrentHashMap<WAL, Boolean> walNeedsRoll =
      new ConcurrentHashMap<WAL, Boolean>();
  private final Server server;
  protected final RegionServerServices services;
  private volatile long lastrolltime = System.currentTimeMillis();
  // Period to roll log.
  private final long rollperiod;
  private final int threadWakeFrequency;

  public void addWAL(final WAL wal) {
    if (null == walNeedsRoll.putIfAbsent(wal, Boolean.FALSE)) {
      wal.registerWALActionsListener(new WALActionsListener.Base() {
        @Override
        public void logRollRequested(boolean lowReplicas) {
          walNeedsRoll.put(wal, Boolean.TRUE);
          // TODO logs will contend with each other here, replace with e.g. DelayedQueue
          synchronized(rollLog) {
            rollLog.set(true);
            rollLog.notifyAll();
          }
        }
      });
    }
  }

  public void requestRollAll() {
    for (WAL wal : walNeedsRoll.keySet()) {
      walNeedsRoll.put(wal, Boolean.TRUE);
    }
    synchronized(rollLog) {
      rollLog.set(true);
      rollLog.notifyAll();
    }
  }

  /** @param server */
  public LogRoller(final Server server, final RegionServerServices services) {
    super();
    this.server = server;
    this.services = services;
    this.rollperiod = this.server.getConfiguration().
      getLong("hbase.regionserver.logroll.period", 3600000);
    this.threadWakeFrequency = this.server.getConfiguration().
      getInt(HConstants.THREAD_WAKE_FREQUENCY, 10 * 1000);
  }

  @Override
  public void interrupt() {
    // Wake up if we are waiting on rollLog. For tests.
    synchronized (rollLog) {
      this.rollLog.notify();
    }
    super.interrupt();
  }

  @Override
  public void run() {
    while (!server.isStopped()) {
      long now = System.currentTimeMillis();
      boolean periodic = false;
      if (!rollLog.get()) {
        periodic = (now - this.lastrolltime) > this.rollperiod;
        if (!periodic) {
          synchronized (rollLog) {
            try {
              if (!rollLog.get()) {
                rollLog.wait(this.threadWakeFrequency);
              }
            } catch (InterruptedException e) {
              // Fall through
            }
          }
          continue;
        }
        // Time for periodic roll
        if (LOG.isDebugEnabled()) {
          LOG.debug("Wal roll period " + this.rollperiod + "ms elapsed");
        }
      } else if (LOG.isDebugEnabled()) {
        LOG.debug("WAL roll requested");
      }
      rollLock.lock(); // FindBugs UL_UNRELEASED_LOCK_EXCEPTION_PATH
      try {
        this.lastrolltime = now;
        for (Entry<WAL, Boolean> entry : walNeedsRoll.entrySet()) {
          final WAL wal = entry.getKey();
          // Force the roll if the logroll.period is elapsed or if a roll was requested.
          // The returned value is an array of actual region names.
          final byte [][] regionsToFlush = wal.rollWriter(periodic ||
              entry.getValue().booleanValue());
          walNeedsRoll.put(wal, Boolean.FALSE);
          if (regionsToFlush != null) {
            for (byte [] r: regionsToFlush) scheduleFlush(r);
          }
        }
      } catch (FailedLogCloseException e) {
        server.abort("Failed log close in log roller", e);
      } catch (java.net.ConnectException e) {
        server.abort("Failed log close in log roller", e);
      } catch (IOException ex) {
        // Abort if we get here.  We probably won't recover an IOE. HBASE-1132
        server.abort("IOE in log roller",
          ex instanceof RemoteException ? ((RemoteException) ex).unwrapRemoteException() : ex);
      } catch (Exception ex) {
        LOG.error("Log rolling failed", ex);
        server.abort("Log rolling failed", ex);
      } finally {
        try {
          rollLog.set(false);
        } finally {
          rollLock.unlock();
        }
      }
    }
    LOG.info("LogRoller exiting.");
  }

  /**
   * @param encodedRegionName Encoded name of region to flush.
   */
  private void scheduleFlush(final byte [] encodedRegionName) {
    boolean scheduled = false;
    Region r = this.services.getFromOnlineRegions(Bytes.toString(encodedRegionName));
    FlushRequester requester = null;
    if (r != null) {
      requester = this.services.getFlushRequester();
      if (requester != null) {
        // force flushing all stores to clean old logs
        // The regions to flush are those whose number of un-archived WAL files
<<<<<<< HEAD
        // is greater than maximum allowed. In this case, cause even the compacted
        // MemStore flush to disk (last parameter true).
=======
        // is greater than maximum allowed. In this case, even causes compacting
        // MemStores flush to disk (last parameter true).
>>>>>>> c6174050
        requester.requestFlush(r, true);
        scheduled = true;
      }
    }
    if (!scheduled) {
      LOG.warn("Failed to schedule flush of " +
        Bytes.toString(encodedRegionName) + ", region=" + r + ", requester=" +
        requester);
    }
  }

  /**
   * For testing only
   * @return true if all WAL roll finished
   */
  @VisibleForTesting
  public boolean walRollFinished() {
    for (boolean needRoll : walNeedsRoll.values()) {
      if (needRoll) {
        return false;
      }
    }
    return true;
  }
}<|MERGE_RESOLUTION|>--- conflicted
+++ resolved
@@ -181,13 +181,8 @@
       if (requester != null) {
         // force flushing all stores to clean old logs
         // The regions to flush are those whose number of un-archived WAL files
-<<<<<<< HEAD
-        // is greater than maximum allowed. In this case, cause even the compacted
-        // MemStore flush to disk (last parameter true).
-=======
         // is greater than maximum allowed. In this case, even causes compacting
         // MemStores flush to disk (last parameter true).
->>>>>>> c6174050
         requester.requestFlush(r, true);
         scheduled = true;
       }
