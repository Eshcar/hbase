--- conflicted
+++ resolved
@@ -56,11 +56,7 @@
   private static final String SEPARATOR = ".";
 
   /** Number of retries in case of fs operation failure */
-<<<<<<< HEAD
-  private static final int DEFAULT_RETRIES_NUMBER = 6;
-=======
   private static final int DEFAULT_RETRIES_NUMBER = 3;
->>>>>>> 6657449e
 
   private HFileArchiver() {
     // hidden ctor since this is just a util
@@ -77,11 +73,7 @@
   public static void archiveRegion(Configuration conf, FileSystem fs, HRegionInfo info)
       throws IOException {
     Path rootDir = FSUtils.getRootDir(conf);
-<<<<<<< HEAD
-    archiveRegion(fs, rootDir, HTableDescriptor.getTableDir(rootDir, info.getTableName()),
-=======
     archiveRegion(conf, fs, rootDir, HTableDescriptor.getTableDir(rootDir, info.getTableName()),
->>>>>>> 6657449e
       HRegion.getRegionDir(rootDir, info));
   }
 
@@ -117,11 +109,7 @@
 
     // make sure the regiondir lives under the tabledir
     Preconditions.checkArgument(regionDir.toString().startsWith(tableDir.toString()));
-<<<<<<< HEAD
-    Path regionArchiveDir = HFileArchiveUtil.getRegionArchiveDir(rootdir, tableDir, regionDir);
-=======
     Path regionArchiveDir = HFileArchiveUtil.getRegionArchiveDir(conf, tableDir, regionDir);
->>>>>>> 6657449e
 
     LOG.debug("Have an archive directory, preparing to move files");
     FileStatusConverter getAsFile = new FileStatusConverter(fs);
@@ -426,28 +414,6 @@
           LOG.warn("Failed to create the archive directory: " + archiveDir, e);
         }
       }
-<<<<<<< HEAD
-
-      try {
-        success = currentFile.moveAndClose(archiveFile);
-      } catch (IOException e) {
-        LOG.warn("Failed to archive file: " + currentFile + " on try #" + i, e);
-        success = false;
-      }
-    }
-
-    if (!success) {
-      LOG.error("Failed to archive file:" + currentFile);
-      return false;
-    }
-
-    if (LOG.isDebugEnabled()) {
-      LOG.debug("Finished archiving file from: " + currentFile + ", to: " + archiveFile);
-    }
-    return true;
-  }
-=======
->>>>>>> 6657449e
 
       try {
         success = currentFile.moveAndClose(archiveFile);
