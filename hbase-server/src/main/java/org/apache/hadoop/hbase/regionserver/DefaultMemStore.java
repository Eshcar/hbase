--- conflicted
+++ resolved
@@ -143,11 +143,7 @@
 
   @Override
   protected List<Segment> getSegments() {
-<<<<<<< HEAD
-    List<Segment> list = new ArrayList<Segment>(2);
-=======
     List<Segment> list = new ArrayList<>(2);
->>>>>>> b25d16b7
     list.add(this.active);
     list.add(this.snapshot);
     return list;
